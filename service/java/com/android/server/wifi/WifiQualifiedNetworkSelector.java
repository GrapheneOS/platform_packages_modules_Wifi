/*
 * Copyright (C) 2015 The Android Open Source Project
 *
 * Licensed under the Apache License, Version 2.0 (the "License");
 * you may not use this file except in compliance with the License.
 * You may obtain a copy of the License at
 *
 *      http://www.apache.org/licenses/LICENSE-2.0
 *
 * Unless required by applicable law or agreed to in writing, software
 * distributed under the License is distributed on an "AS IS" BASIS,
 * WITHOUT WARRANTIES OR CONDITIONS OF ANY KIND, either express or implied.
 * See the License for the specific language governing permissions and
 * limitations under the License.
 */

package com.android.server.wifi;

import android.annotation.Nullable;
import android.content.Context;
import android.net.NetworkKey;
import android.net.NetworkScoreManager;
import android.net.WifiKey;
import android.net.wifi.ScanResult;
import android.net.wifi.WifiConfiguration;
import android.net.wifi.WifiInfo;
import android.net.wifi.WifiManager;
import android.text.TextUtils;
import android.util.LocalLog;
import android.util.Log;
import android.util.Pair;

import com.android.internal.R;
import com.android.internal.annotations.VisibleForTesting;

import java.io.FileDescriptor;
import java.io.PrintWriter;
import java.lang.annotation.Retention;
import java.lang.annotation.RetentionPolicy;
import java.util.ArrayList;
import java.util.HashMap;
import java.util.Iterator;
import java.util.List;
import java.util.Map;

/**
 * This class looks at all the connectivity scan results then
 * selects a network for the phone to connect or roam to.
 */
public class WifiQualifiedNetworkSelector {
    private WifiConfigManager mWifiConfigManager;
    private WifiInfo mWifiInfo;
    private NetworkScoreManager mScoreManager;
    private WifiNetworkScoreCache mNetworkScoreCache;
    private Clock mClock;
    private static final String TAG = "WifiQualifiedNetworkSelector:";
    // Always enable debugging logs for now since QNS is still a new feature.
    private static final boolean FORCE_DEBUG = true;
    private boolean mDbg = FORCE_DEBUG;
    private WifiConfiguration mCurrentConnectedNetwork = null;
    private String mCurrentBssid = null;

    // Buffer of filtered scan results (Scan results considered by network selection) & associated
    // WifiConfiguration (if any).
    private volatile List<Pair<ScanDetail, WifiConfiguration>> mFilteredScanDetails = null;

    // Minimum time gap between last successful Qualified Network Selection and a new selection
    // attempt.
    private static final int MINIMUM_QUALIFIED_NETWORK_SELECTION_INTERVAL_MS = 10 * 1000;

    // A 2.4GHz network with RSSI value above this threshold is considered qualified. No new
    // selection attempt necessary.
    public static final int QUALIFIED_RSSI_24G_BAND = -73;
    // A 5GHz network with RSSI value above this threshold is considered qualified. No new
    // selection attempt necessary.
    public static final int QUALIFIED_RSSI_5G_BAND = -70;
    // A RSSI vaule larger than this threshold is considered saturated and switching to a
    // higher RSSI value network won't benefit the connection much.
    public static final int RSSI_SATURATION_2G_BAND = -60;
    public static final int RSSI_SATURATION_5G_BAND = -57;
    // Any RSSI value below this is considered unacceptable, and the network will be filtered out.
    public static final int MINIMUM_2G_ACCEPT_RSSI = -85;
    public static final int MINIMUM_5G_ACCEPT_RSSI = -82;

    // Constants for BSSID scoring formula.
    public static final int RSSI_SCORE_SLOPE = 4;
    public static final int RSSI_SCORE_OFFSET = 85;
    public static final int BAND_AWARD_5GHz = 40;
    public static final int SAME_NETWORK_AWARD = 16;
    public static final int SAME_BSSID_AWARD = 24;
    public static final int LAST_SELECTION_AWARD = 480;
    public static final int PASSPOINT_SECURITY_AWARD = 40;
    public static final int SECURITY_AWARD = 80;

    // BSSID blacklist parameters.
    public static final int BSSID_BLACKLIST_THRESHOLD = 3;
    public static final int BSSID_BLACKLIST_EXPIRE_TIME_MS = 5 * 60 * 1000;

    private final int mNoIntnetPenalty;
    private static final int INVALID_TIME_STAMP = -1;
    private long mLastQualifiedNetworkSelectionTimeStamp = INVALID_TIME_STAMP;

    private final LocalLog mLocalLog = new LocalLog(512);
    private int mRssiScoreSlope = RSSI_SCORE_SLOPE;
    private int mRssiScoreOffset = RSSI_SCORE_OFFSET;
    private int mSameBssidAward = SAME_BSSID_AWARD;
    private int mLastSelectionAward = LAST_SELECTION_AWARD;
    private int mPasspointSecurityAward = PASSPOINT_SECURITY_AWARD;
    private int mSecurityAward = SECURITY_AWARD;
    private int mUserPreferedBand = WifiManager.WIFI_FREQUENCY_BAND_AUTO;
    private Map<String, BssidBlacklistStatus> mBssidBlacklist =
            new HashMap<String, BssidBlacklistStatus>();

    /**
     * Class that saves the blacklist status of a given BSSID.
     */
    private static class BssidBlacklistStatus {
        // Number of times this BSSID has been requested to be blacklisted.
        // Association rejection triggers such a request.
        int mCounter;
        boolean mIsBlacklisted;
        long mBlacklistedTimeStamp = INVALID_TIME_STAMP;
    }

    private void localLog(String log) {
        if (mDbg) {
            mLocalLog.log(log);
        }
    }

    private void localLoge(String log) {
        mLocalLog.log(log);
    }

    @VisibleForTesting
    void setWifiNetworkScoreCache(WifiNetworkScoreCache cache) {
        mNetworkScoreCache = cache;
    }

    /**
     * @return current target connected network
     */
    public WifiConfiguration getConnetionTargetNetwork() {
        return mCurrentConnectedNetwork;
    }

    /**
     * @return the list of ScanDetails scored as potential candidates by the last run of
     * selectQualifiedNetwork, this will be empty if QNS determined no selection was needed on last
     * run. This includes scan details of sufficient signal strength, and had an associated
     * WifiConfiguration.
     */
    public List<Pair<ScanDetail, WifiConfiguration>> getFilteredScanDetails() {
        return mFilteredScanDetails;
    }

    /**
     * Set the user preferred band.
     *
     * @param band preferred band user selected
     */
    public void setUserPreferredBand(int band) {
        mUserPreferedBand = band;
    }

    WifiQualifiedNetworkSelector(WifiConfigManager configureStore, Context context,
            WifiInfo wifiInfo, Clock clock) {
        mWifiConfigManager = configureStore;
        mWifiInfo = wifiInfo;
        mClock = clock;
        mScoreManager =
                (NetworkScoreManager) context.getSystemService(Context.NETWORK_SCORE_SERVICE);
        if (mScoreManager != null) {
            mNetworkScoreCache = new WifiNetworkScoreCache(context);
            mScoreManager.registerNetworkScoreCache(NetworkKey.TYPE_WIFI, mNetworkScoreCache);
        } else {
            localLoge("Couldn't get NETWORK_SCORE_SERVICE.");
            mNetworkScoreCache = null;
        }

        mRssiScoreSlope = context.getResources().getInteger(
                R.integer.config_wifi_framework_RSSI_SCORE_SLOPE);
        mRssiScoreOffset = context.getResources().getInteger(
                R.integer.config_wifi_framework_RSSI_SCORE_OFFSET);
        mSameBssidAward = context.getResources().getInteger(
                R.integer.config_wifi_framework_SAME_BSSID_AWARD);
        mLastSelectionAward = context.getResources().getInteger(
                R.integer.config_wifi_framework_LAST_SELECTION_AWARD);
        mPasspointSecurityAward = context.getResources().getInteger(
                R.integer.config_wifi_framework_PASSPOINT_SECURITY_AWARD);
        mSecurityAward = context.getResources().getInteger(
                R.integer.config_wifi_framework_SECURITY_AWARD);
        mNoIntnetPenalty = (mWifiConfigManager.mThresholdSaturatedRssi24.get() + mRssiScoreOffset)
                * mRssiScoreSlope + mWifiConfigManager.mBandAward5Ghz.get()
                + mWifiConfigManager.mCurrentNetworkBoost.get() + mSameBssidAward + mSecurityAward;
    }

    void enableVerboseLogging(int verbose) {
        mDbg = verbose > 0 || FORCE_DEBUG;
    }

    private String getNetworkString(WifiConfiguration network) {
        if (network == null) {
            return null;
        }

        return (network.SSID + ":" + network.networkId);

    }

    /**
     * Check if the current connected network is already qualified so that network
     * selection from the new scan results is not necessary.
     *
     * @param currentNetwork -- current connected network
     */
    private boolean isCurrentNetworkQualified(WifiConfiguration currentNetwork) {
        if (currentNetwork == null) {
            localLog("No current connected network");
            return false;
        } else {
            localLog("Current connected network: " + currentNetwork.SSID
                    + " , ID: " + currentNetwork.networkId);
        }

        // Ephemeral networks are not qualified.
        if (currentNetwork.ephemeral) {
            localLog("Current network is an ephemeral one");
            return false;
        }

        // Open networks are not qualified.
        if (mWifiConfigManager.isOpenNetwork(currentNetwork)) {
            localLog("Current network is a open one");
            return false;
        }

        // Does the current network band match the user preference?
        //
        // Note, here the check for 2.4GHz band is different from the one for 5GHz band
        // such that 5GHz band is always favored.
        // When the current network is 2.4GHz, it is considered as not qualified as long
        // as the band preference set by user is not 2.4GHz only. This gives QNS an
        // opportunity to recommend a 5GHz network if one is available.
        // When the current network is 5GHz, it's considered as not qualified only if
        // the band preference set by user is 2.4GHz only.
        if ((mWifiInfo.is24GHz() && (mUserPreferedBand != WifiManager.WIFI_FREQUENCY_BAND_2GHZ))
                || (mWifiInfo.is5GHz()
                     && (mUserPreferedBand == WifiManager.WIFI_FREQUENCY_BAND_2GHZ))) {
            localLog("Current network band does not match user preference: "
                    + "current network band=" + (mWifiInfo.is24GHz() ? "2.4GHz" : "5GHz")
                    + ", however user preferred band=" + mUserPreferedBand);
            return false;
        }

        // Is the current network's singnal strength qualified?
        int currentRssi = mWifiInfo.getRssi();
        if ((mWifiInfo.is24GHz()
                        && currentRssi < mWifiConfigManager.mThresholdQualifiedRssi24.get())
                || (mWifiInfo.is5GHz()
                        && currentRssi < mWifiConfigManager.mThresholdQualifiedRssi5.get())) {
            localLog("Current network band=" + (mWifiInfo.is24GHz() ? "2.4GHz" : "5GHz")
                    + ", RSSI[" + currentRssi + "]-acceptable but not qualified");
            return false;
        }

        return true;
    }

    /**
     * Check whether QualifiedNetworkSelection is needed.
     *
     * @param isLinkDebouncing true -- Link layer is under debouncing
     *                         false -- Link layer is not under debouncing
     * @param isConnected true -- device is connected to an AP currently
     *                    false -- device is not connected to an AP currently
     * @param isDisconnected true -- WifiStateMachine is at disconnected state
     *                       false -- WifiStateMachine is not at disconnected state
     * @param isSupplicantTransientState true -- supplicant is in a transient state now
     *                                   false -- supplicant is not in a transient state now
     */
    private boolean needQualifiedNetworkSelection(boolean isLinkDebouncing, boolean isConnected,
            boolean isDisconnected, boolean isSupplicantTransientState) {
        // No Qualified Network Selection during the L2 link debouncing procedure.
        if (isLinkDebouncing) {
            localLog("No QNS during L2 debouncing");
            return false;
        }

        if (isConnected) {
            // Already connected. Looking for a better candidate.

            // Is network switching allowed in connected state?
            if (!mWifiConfigManager.getEnableAutoJoinWhenAssociated()) {
                localLog("Switching networks in connected state is not allowed");
                return false;
            }

            // Do not select again if last selection is within
            // MINIMUM_QUALIFIED_NETWORK_SELECTION_INTERVAL_MS.
            if (mLastQualifiedNetworkSelectionTimeStamp != INVALID_TIME_STAMP) {
                long gap = mClock.getElapsedSinceBootMillis()
                            - mLastQualifiedNetworkSelectionTimeStamp;
                if (gap < MINIMUM_QUALIFIED_NETWORK_SELECTION_INTERVAL_MS) {
                    localLog("Too short from last successful Qualified Network Selection. Gap is:"
                            + gap + " ms!");
                    return false;
                }
            }

            WifiConfiguration currentNetwork =
                    mWifiConfigManager.getWifiConfiguration(mWifiInfo.getNetworkId());
            if (currentNetwork == null) {
                // WifiStateMachine in connected state but WifiInfo is not. It means there is a race
                // condition. Defer QNS until WifiStateMachine enters the disconnected state.
                //
                // TODO(b/28249371): Root cause this race condition.
                return false;
            }

            // Already connected to a qualified network?
            if (!isCurrentNetworkQualified(mCurrentConnectedNetwork)) {
                localLog("Current connected network is not qualified");
                return true;
            } else {
                return false;
            }
        } else if (isDisconnected) {
            mCurrentConnectedNetwork = null;
            mCurrentBssid = null;
            // Defer Qualified Network Selection if wpa_supplicant is in the transient state.
            if (isSupplicantTransientState) {
                return false;
            }
        } else {
            // Do not allow new network selection if WifiStateMachine is in a state
            // other than connected or disconnected.
            localLog("WifiStateMachine is not on connected or disconnected state");
            return false;
        }

        return true;
    }

    int calculateBssidScore(ScanResult scanResult, WifiConfiguration network,
            WifiConfiguration currentNetwork, boolean sameBssid, boolean sameSelect,
            StringBuffer sbuf) {

        int score = 0;
        // Calculate the RSSI score.
        int rssi = scanResult.level <= mWifiConfigManager.mThresholdSaturatedRssi24.get()
                ? scanResult.level : mWifiConfigManager.mThresholdSaturatedRssi24.get();
        score += (rssi + mRssiScoreOffset) * mRssiScoreSlope;
        sbuf.append("RSSI score: ").append(score);

        // 5GHz band bonus.
        if (scanResult.is5GHz()) {
            score += mWifiConfigManager.mBandAward5Ghz.get();
            sbuf.append(" 5GHz bonus: ").append(mWifiConfigManager.mBandAward5Ghz.get());
        }

        // Last user selection award.
        if (sameSelect) {
            long timeDifference = mClock.getElapsedSinceBootMillis()
                    - mWifiConfigManager.getLastSelectedTimeStamp();

            if (timeDifference > 0) {
                int bonus = mLastSelectionAward - (int) (timeDifference / 1000 / 60);
                score += bonus > 0 ? bonus : 0;
                sbuf.append(" User selected it last time ").append(timeDifference / 1000 / 60)
                        .append(" minutes ago, bonus: ").append(bonus);
            }
        }

        // Same network award.
        if (network == currentNetwork || network.isLinked(currentNetwork)) {
            score += mWifiConfigManager.mCurrentNetworkBoost.get();
            sbuf.append(" Same network as the current one, bonus: ")
                    .append(mWifiConfigManager.mCurrentNetworkBoost.get());
        }

        // Same BSSID award.
        if (sameBssid) {
            score += mSameBssidAward;
            sbuf.append(" Same BSSID as the current one, bonus: ").append(mSameBssidAward);
        }

        // Security award.
        if (network.isPasspoint()) {
            score += mPasspointSecurityAward;
            sbuf.append(" Passpoint bonus: ").append(mPasspointSecurityAward);
        } else if (!mWifiConfigManager.isOpenNetwork(network)) {
            score += mSecurityAward;
            sbuf.append(" Secure network bonus: ").append(mSecurityAward);
        }

        // No internet penalty.
        if (network.numNoInternetAccessReports > 0 && !network.validatedInternetAccess) {
            score -= mNoIntnetPenalty;
            sbuf.append(" No internet penalty: -").append(mNoIntnetPenalty);
        }

        sbuf.append("    -- ScanResult: ").append(scanResult).append(" for network: ")
                .append(network.networkId).append(" score: ").append(score).append(" --\n");

        return score;
    }

    /**
     * Update all the saved networks' selection status
     */
    private void updateSavedNetworkSelectionStatus() {
        List<WifiConfiguration> savedNetworks = mWifiConfigManager.getSavedNetworks();
        if (savedNetworks.size() == 0) {
            localLog("no saved network");
            return;
        }

        StringBuffer sbuf = new StringBuffer("Saved Network List: \n");
        for (WifiConfiguration network : savedNetworks) {
            WifiConfiguration config = mWifiConfigManager.getWifiConfiguration(network.networkId);
            WifiConfiguration.NetworkSelectionStatus status =
                    config.getNetworkSelectionStatus();

            // If a configuration is temporarily disabled, re-enable it before trying
            // to connect to it.
            if (status.isNetworkTemporaryDisabled()) {
                mWifiConfigManager.tryEnableQualifiedNetwork(network.networkId);
            }

            // Clear the cached candidate, score and seen.
            status.setCandidate(null);
            status.setCandidateScore(Integer.MIN_VALUE);
            status.setSeenInLastQualifiedNetworkSelection(false);

            sbuf.append(" ").append(getNetworkString(network)).append(" ")
                    .append(" User Preferred BSSID: ").append(network.BSSID)
                    .append(" FQDN: ").append(network.FQDN).append(" ")
                    .append(status.getNetworkStatusString()).append(" Disable account: ");
            for (int index = WifiConfiguration.NetworkSelectionStatus.NETWORK_SELECTION_ENABLE;
                    index < WifiConfiguration.NetworkSelectionStatus.NETWORK_SELECTION_DISABLED_MAX;
                    index++) {
                sbuf.append(status.getDisableReasonCounter(index)).append(" ");
            }
            sbuf.append("Connect Choice: ").append(status.getConnectChoice())
                .append(" set time: ").append(status.getConnectChoiceTimestamp())
                .append("\n");
        }
        localLog(sbuf.toString());
    }

    /**
     * This API is called when user explicitly selects a network. Currently, it is used in following
     * cases:
     * (1) User explicitly chooses to connect to a saved network.
     * (2) User saves a network after adding a new network.
     * (3) User saves a network after modifying a saved network.
     * Following actions will be triggered:
     * 1. If this network is disabled, we need re-enable it again.
     * 2. This network is favored over all the other networks visible in latest network
     *    selection procedure.
     *
     * @param netId  ID for the network chosen by the user
     * @param persist  whether user has the authority to overwrite current connect choice
     * @return true -- There is change made to connection choice of any saved network.
     *         false -- There is no change made to connection choice of any saved network.
     */
    public boolean userSelectNetwork(int netId, boolean persist) {
        localLog("userSelectNetwork: network ID=" + netId + " persist=" + persist);

        WifiConfiguration selected = mWifiConfigManager.getWifiConfiguration(netId);
        if (selected == null || selected.SSID == null) {
            localLoge("userSelectNetwork: Invalid configuration with nid=" + netId);
            return false;
        }

        // Enable the network if it is disabled.
        if (!selected.getNetworkSelectionStatus().isNetworkEnabled()) {
            mWifiConfigManager.updateNetworkSelectionStatus(netId,
                    WifiConfiguration.NetworkSelectionStatus.NETWORK_SELECTION_ENABLE);
        }

        if (!persist) {
            localLog("User has no privilege to overwrite the current priority");
            return false;
        }

        boolean change = false;
        String key = selected.configKey();
        // This is only used for setting the connect choice timestamp for debugging purposes.
        long currentTime = mClock.getWallClockMillis();
        List<WifiConfiguration> savedNetworks = mWifiConfigManager.getSavedNetworks();

        for (WifiConfiguration network : savedNetworks) {
            WifiConfiguration config = mWifiConfigManager.getWifiConfiguration(network.networkId);
            WifiConfiguration.NetworkSelectionStatus status = config.getNetworkSelectionStatus();
            if (config.networkId == selected.networkId) {
                if (status.getConnectChoice() != null) {
                    localLog("Remove user selection preference of " + status.getConnectChoice()
                            + " Set Time: " + status.getConnectChoiceTimestamp() + " from "
                            + config.SSID + " : " + config.networkId);
                    status.setConnectChoice(null);
                    status.setConnectChoiceTimestamp(WifiConfiguration.NetworkSelectionStatus
                            .INVALID_NETWORK_SELECTION_DISABLE_TIMESTAMP);
                    change = true;
                }
                continue;
            }

            if (status.getSeenInLastQualifiedNetworkSelection()
                    && (status.getConnectChoice() == null
                    || !status.getConnectChoice().equals(key))) {
                localLog("Add key: " + key + " Set Time: " + currentTime + " to "
                        + getNetworkString(config));
                status.setConnectChoice(key);
                status.setConnectChoiceTimestamp(currentTime);
                change = true;
            }
        }

        // Persist changes.
        if (change) {
            mWifiConfigManager.writeKnownNetworkHistory();
            return true;
        }

        return false;
    }

    /**
     * Enable/disable a BSSID for Quality Network Selection
     * When an association rejection event is obtained, Quality Network Selector will disable this
     * BSSID but supplicant still can try to connect to this bssid. If supplicant connect to it
     * successfully later, this bssid can be re-enabled.
     *
     * @param bssid the bssid to be enabled / disabled
     * @param enable -- true enable a bssid if it has been disabled
     *               -- false disable a bssid
     */
    public boolean enableBssidForQualityNetworkSelection(String bssid, boolean enable) {
        if (enable) {
            return (mBssidBlacklist.remove(bssid) != null);
        } else {
            if (bssid != null) {
                BssidBlacklistStatus status = mBssidBlacklist.get(bssid);
                if (status == null) {
                    // First time for this BSSID
                    BssidBlacklistStatus newStatus = new BssidBlacklistStatus();
                    newStatus.mCounter++;
                    mBssidBlacklist.put(bssid, newStatus);
                } else if (!status.mIsBlacklisted) {
                    status.mCounter++;
                    if (status.mCounter >= BSSID_BLACKLIST_THRESHOLD) {
                        status.mIsBlacklisted = true;
                        status.mBlacklistedTimeStamp = mClock.getElapsedSinceBootMillis();
                        return true;
                    }
                }
            }
        }
        return false;
    }

    /**
     * Update the buffered BSSID blacklist
     *
     * Go through the whole buffered BSSIDs blacklist and check when the BSSIDs is blocked. If they
     * have been blacklisted for BSSID_BLACKLIST_EXPIRE_TIME_MS, re-enable them.
     */
    private void updateBssidBlacklist() {
        Iterator<BssidBlacklistStatus> iter = mBssidBlacklist.values().iterator();
        while (iter.hasNext()) {
            BssidBlacklistStatus status = iter.next();
            if (status != null && status.mIsBlacklisted) {
                if (mClock.getElapsedSinceBootMillis() - status.mBlacklistedTimeStamp
                            >= BSSID_BLACKLIST_EXPIRE_TIME_MS) {
                    iter.remove();
                }
            }
        }
    }

    /**
     * Check whether a bssid is disabled
     * @param bssid -- the bssid to check
     */
    public boolean isBssidDisabled(String bssid) {
        BssidBlacklistStatus status = mBssidBlacklist.get(bssid);
        return status == null ? false : status.mIsBlacklisted;
    }

    /**
     * Select the best network candidate from the new scan results for WifiConnectivityManager
     * to connect/roam to.
     *
     * @param forceSelectNetwork true -- start a qualified network selection anyway, no matter
     *                                   the current network is already qualified or not.
     *                           false -- if current network is already qualified, stay connected
     *                                    to it.
     * @param isUntrustedConnectionsAllowed connection to untrusted networks is allowed or not
     * @param isLinkDebouncing Link layer is under debouncing or not
     * @param isConnected WifiStateMachine is in the Connected state or not
     * @param isDisconnected WifiStateMachine is in the Disconnected state or not
     * @param isSupplicantTransient wpa_supplicant is in a transient state or not
     * @param scanDetails new connectivity scan results
     * @return Best network candidate identified. Null if no candidate available or we should
     *         stay connected to the current network.
     */
    public WifiConfiguration selectQualifiedNetwork(boolean forceSelectNetwork,
            boolean isUntrustedConnectionsAllowed, boolean isLinkDebouncing,
            boolean isConnected, boolean isDisconnected, boolean isSupplicantTransient,
            List<ScanDetail>  scanDetails) {
        localLog("==========start qualified Network Selection==========");

        List<Pair<ScanDetail, WifiConfiguration>> filteredScanDetails = new ArrayList<>();

        if (scanDetails.size() == 0) {
            localLog("Empty connectivity scan result");
            mFilteredScanDetails = filteredScanDetails;
            return null;
        }

        if (mCurrentConnectedNetwork == null) {
            mCurrentConnectedNetwork =
                    mWifiConfigManager.getWifiConfiguration(mWifiInfo.getNetworkId());
        }

        if (mCurrentBssid == null) {
            mCurrentBssid = mWifiInfo.getBSSID();
        }

        if (!forceSelectNetwork && !needQualifiedNetworkSelection(isLinkDebouncing, isConnected,
                isDisconnected, isSupplicantTransient)) {
            localLog("Stay connected to the current qualified network");
            mFilteredScanDetails = filteredScanDetails;
            return null;
        }

        int currentHighestScore = Integer.MIN_VALUE;
        ScanResult scanResultCandidate = null;
        WifiConfiguration networkCandidate = null;
        final ExternalScoreEvaluator externalScoreEvaluator =
                new ExternalScoreEvaluator(mLocalLog, mDbg);
        String lastUserSelectedNetWorkKey = mWifiConfigManager.getLastSelectedConfiguration();
        WifiConfiguration lastUserSelectedNetwork =
                mWifiConfigManager.getWifiConfiguration(lastUserSelectedNetWorkKey);
        if (lastUserSelectedNetwork != null) {
            localLog("Last selection is " + lastUserSelectedNetwork.SSID + " Time to now: "
                    + ((mClock.getElapsedSinceBootMillis()
                    - mWifiConfigManager.getLastSelectedTimeStamp()) / 1000 / 60 + " minutes"));
        }

        updateSavedNetworkSelectionStatus();
        updateBssidBlacklist();

        StringBuffer lowSignalScan = new StringBuffer();
        StringBuffer notSavedScan = new StringBuffer();
        StringBuffer noValidSsid = new StringBuffer();
        StringBuffer unwantedBand = new StringBuffer();
        StringBuffer scoreHistory =  new StringBuffer();
        ArrayList<NetworkKey> unscoredNetworks = new ArrayList<NetworkKey>();

        // Iterate over all scan results to find the best candidate.
        for (ScanDetail scanDetail : scanDetails) {
            ScanResult scanResult = scanDetail.getScanResult();
            // Skip bad scan result.
            if (scanResult.SSID == null || TextUtils.isEmpty(scanResult.SSID)) {
                if (mDbg) {
                    noValidSsid.append(scanResult.BSSID).append(" / ");
                }
                continue;
            }

            final String scanId = toScanId(scanResult);
            // Skip blacklisted BSSID.
            if (mWifiConfigManager.isBssidBlacklisted(scanResult.BSSID)
                    || isBssidDisabled(scanResult.BSSID)) {
                Log.i(TAG, scanId + " is in the blacklist.");
                continue;
            }

            // Skip network with too weak signals.
            if ((scanResult.is24GHz() && scanResult.level
                    < mWifiConfigManager.mThresholdMinimumRssi24.get())
                    || (scanResult.is5GHz() && scanResult.level
                    < mWifiConfigManager.mThresholdMinimumRssi5.get())) {
                if (mDbg) {
                    lowSignalScan.append(scanId).append("(")
                        .append(scanResult.is24GHz() ? "2.4GHz" : "5GHz")
                        .append(")").append(scanResult.level).append(" / ");
                }
                continue;
            }

            // Skip network not matching band preference set by user.
            // WifiConnectivityManager schedules scan according to the user band prefrence. This is
            // a check for the ScanResults generated from the old settings.
            if ((scanResult.is24GHz()
                    && (mUserPreferedBand == WifiManager.WIFI_FREQUENCY_BAND_5GHZ))
                    || (scanResult.is5GHz()
                        && (mUserPreferedBand == WifiManager.WIFI_FREQUENCY_BAND_2GHZ))) {
                if (mDbg) {
                    unwantedBand.append(scanId).append("(")
                        .append(scanResult.is24GHz() ? "2.4GHz" : "5GHz")
                        .append(")").append(" / ");
                }
                continue;
            }

            // Is there a score for this network? If not, request a score.
            if (mNetworkScoreCache != null && !mNetworkScoreCache.isScoredNetwork(scanResult)) {
                WifiKey wifiKey;

                try {
                    wifiKey = new WifiKey("\"" + scanResult.SSID + "\"", scanResult.BSSID);
                    NetworkKey ntwkKey = new NetworkKey(wifiKey);
                    // Add to the unscoredNetworks list so we can request score later
                    unscoredNetworks.add(ntwkKey);
                } catch (IllegalArgumentException e) {
                    Log.w(TAG, "Invalid SSID=" + scanResult.SSID + " BSSID=" + scanResult.BSSID
                            + " for network score. Skip.");
                }
            }

            // Is this scan result from an ephemeral network?
            boolean potentiallyEphemeral = false;
            // Stores WifiConfiguration of potential connection candidates for scan result filtering
            WifiConfiguration potentialEphemeralCandidate = null;
            List<WifiConfiguration> associatedWifiConfigurations =
                    mWifiConfigManager.updateSavedNetworkWithNewScanDetail(scanDetail,
                            isSupplicantTransient || isConnected || isLinkDebouncing);
            if (associatedWifiConfigurations == null) {
                potentiallyEphemeral =  true;
                if (mDbg) {
                    notSavedScan.append(scanId).append(" / ");
                }
            } else if (associatedWifiConfigurations.size() == 1) {
                // If there is more than one associated network, it must be a passpoint network.
                WifiConfiguration network = associatedWifiConfigurations.get(0);
                if (network.ephemeral) {
                    potentialEphemeralCandidate = network;
                    potentiallyEphemeral =  true;
                }
            }

            // Evaluate the potentially ephemeral network as a possible candidate if untrusted
            // connections are allowed and we have an external score for the scan result.
            if (potentiallyEphemeral) {
                if (isUntrustedConnectionsAllowed) {
                    Integer netScore = getNetworkScore(scanResult, false);
                    if (netScore != null
                            && !mWifiConfigManager.wasEphemeralNetworkDeleted(scanResult.SSID)) {
                        externalScoreEvaluator.evalUntrustedCandidate(netScore, scanResult);
                        // scanDetail is for available ephemeral network
                        filteredScanDetails.add(Pair.create(scanDetail,
                                potentialEphemeralCandidate));
                    }
                }
                continue;
            }

            // Calculate the score of each ScanResult whose associated network is not ephemeral.
            // One ScanResult can associated with more than one network, hence we calculate all
            // the scores and use the highest one as the ScanResult's score
            int highestScore = Integer.MIN_VALUE;
            int score;
            WifiConfiguration configurationCandidateForThisScan = null;
            WifiConfiguration potentialCandidate = null;
            for (WifiConfiguration network : associatedWifiConfigurations) {
                WifiConfiguration.NetworkSelectionStatus status =
                        network.getNetworkSelectionStatus();
                status.setSeenInLastQualifiedNetworkSelection(true);
                if (potentialCandidate == null) {
                    potentialCandidate = network;
                }
                if (!status.isNetworkEnabled()) {
                    continue;
                } else if (network.BSSID != null && !network.BSSID.equals("any")
                        && !network.BSSID.equals(scanResult.BSSID)) {
                    // App has specified the only BSSID to connect for this
                    // configuration. So only the matching ScanResult can be a candidate.
                    localLog("Network " + getNetworkString(network) + " has specified BSSID "
                            + network.BSSID + ". Skip " + scanResult.BSSID);
                    continue;
                }

                // If the network is marked to use external scores then attempt to fetch the score.
                // These networks will not be considered alongside the other saved networks.
                if (network.useExternalScores) {
                    Integer netScore = getNetworkScore(scanResult, false);
                    externalScoreEvaluator.evalSavedCandidate(netScore, network, scanResult);
                    continue;
                }

                score = calculateBssidScore(scanResult, network, mCurrentConnectedNetwork,
                        (mCurrentBssid == null ? false : mCurrentBssid.equals(scanResult.BSSID)),
                        (lastUserSelectedNetwork == null ? false : lastUserSelectedNetwork.networkId
                         == network.networkId), scoreHistory);
                if (score > highestScore) {
                    highestScore = score;
                    configurationCandidateForThisScan = network;
                    potentialCandidate = network;
                }
<<<<<<< HEAD
                // Update the cached candidate.
                if (score > status.getCandidateScore()) {
=======
                //update the cached candidate
                if (score > status.getCandidateScore() || (score == status.getCandidateScore()
                      && status.getCandidate() != null
                      && scanResult.level > status.getCandidate().level)) {
>>>>>>> 61b0b696
                    status.setCandidate(scanResult);
                    status.setCandidateScore(score);
                }
            }
            // Create potential filteredScanDetail entry.
            filteredScanDetails.add(Pair.create(scanDetail, potentialCandidate));

            if (highestScore > currentHighestScore || (highestScore == currentHighestScore
                    && scanResultCandidate != null
                    && scanResult.level > scanResultCandidate.level)) {
                currentHighestScore = highestScore;
                scanResultCandidate = scanResult;
                networkCandidate = configurationCandidateForThisScan;
                networkCandidate.getNetworkSelectionStatus().setCandidate(scanResultCandidate);
            }
        }

        mFilteredScanDetails = filteredScanDetails;

        // Kick the score manager if there is any unscored network.
        if (mScoreManager != null && unscoredNetworks.size() != 0) {
            NetworkKey[] unscoredNetworkKeys =
                    unscoredNetworks.toArray(new NetworkKey[unscoredNetworks.size()]);
            mScoreManager.requestScores(unscoredNetworkKeys);
        }

        if (mDbg) {
            if (lowSignalScan.length() != 0) {
                localLog(lowSignalScan + " skipped due to low signal");
            }
            if (notSavedScan.length() != 0) {
                localLog(notSavedScan + " skipped due to not saved");
            }
            if (noValidSsid.length() != 0) {
                localLog(noValidSsid + " skipped due to invalid SSID");
            }
            if (unwantedBand.length() != 0) {
                localLog(unwantedBand + " skipped due to user band preference");
            }
            localLog(scoreHistory.toString());
        }

        // Traverse the whole user preference to choose the one user likes the most.
        if (scanResultCandidate != null) {
            WifiConfiguration tempConfig = networkCandidate;

            while (tempConfig.getNetworkSelectionStatus().getConnectChoice() != null) {
                String key = tempConfig.getNetworkSelectionStatus().getConnectChoice();
                tempConfig = mWifiConfigManager.getWifiConfiguration(key);

                if (tempConfig != null) {
                    WifiConfiguration.NetworkSelectionStatus tempStatus =
                            tempConfig.getNetworkSelectionStatus();
                    if (tempStatus.getCandidate() != null && tempStatus.isNetworkEnabled()) {
                        scanResultCandidate = tempStatus.getCandidate();
                        networkCandidate = tempConfig;
                    }
                } else {
                    // We should not come here in theory.
                    localLoge("Connect choice: " + key + " has no corresponding saved config");
                    break;
                }
            }
            localLog("After user choice adjustment, the final candidate is:"
                    + getNetworkString(networkCandidate) + " : " + scanResultCandidate.BSSID);
        }

        // At this point none of the saved networks were good candidates so we fall back to
        // externally scored networks if any are available.
        if (scanResultCandidate == null) {
            localLog("Checking the externalScoreEvaluator for candidates...");
            networkCandidate = getExternalScoreCandidate(externalScoreEvaluator);
            if (networkCandidate != null) {
                scanResultCandidate = networkCandidate.getNetworkSelectionStatus().getCandidate();
            }
        }

        if (scanResultCandidate == null) {
            localLog("Can not find any suitable candidates");
            return null;
        }

        String currentAssociationId = mCurrentConnectedNetwork == null ? "Disconnected" :
                getNetworkString(mCurrentConnectedNetwork);
        String targetAssociationId = getNetworkString(networkCandidate);
        // In passpoint, saved configuration is initialized with a fake SSID. Now update it with
        // the real SSID from the scan result.
        if (networkCandidate.isPasspoint()) {
            networkCandidate.SSID = "\"" + scanResultCandidate.SSID + "\"";
        }

        mCurrentBssid = scanResultCandidate.BSSID;
        mCurrentConnectedNetwork = networkCandidate;
        mLastQualifiedNetworkSelectionTimeStamp = mClock.getElapsedSinceBootMillis();
        return networkCandidate;
    }

    /**
     * Returns the best candidate network according to the given ExternalScoreEvaluator.
     */
    @Nullable
    WifiConfiguration getExternalScoreCandidate(ExternalScoreEvaluator scoreEvaluator) {
        WifiConfiguration networkCandidate = null;
        switch (scoreEvaluator.getBestCandidateType()) {
            case ExternalScoreEvaluator.BestCandidateType.UNTRUSTED_NETWORK:
                ScanResult untrustedScanResultCandidate =
                        scoreEvaluator.getScanResultCandidate();
                WifiConfiguration unTrustedNetworkCandidate =
                        mWifiConfigManager.wifiConfigurationFromScanResult(
                                untrustedScanResultCandidate);

                // Mark this config as ephemeral so it isn't persisted.
                unTrustedNetworkCandidate.ephemeral = true;
                if (mNetworkScoreCache != null) {
                    unTrustedNetworkCandidate.meteredHint =
                            mNetworkScoreCache.getMeteredHint(untrustedScanResultCandidate);
                }
                mWifiConfigManager.saveNetwork(unTrustedNetworkCandidate,
                        WifiConfiguration.UNKNOWN_UID);

                localLog(String.format("new ephemeral candidate %s network ID:%d, "
                                + "meteredHint=%b",
                        toScanId(untrustedScanResultCandidate), unTrustedNetworkCandidate.networkId,
                        unTrustedNetworkCandidate.meteredHint));

                unTrustedNetworkCandidate.getNetworkSelectionStatus()
                        .setCandidate(untrustedScanResultCandidate);
                networkCandidate = unTrustedNetworkCandidate;
                break;

            case ExternalScoreEvaluator.BestCandidateType.SAVED_NETWORK:
                ScanResult scanResultCandidate = scoreEvaluator.getScanResultCandidate();
                networkCandidate = scoreEvaluator.getSavedConfig();
                networkCandidate.getNetworkSelectionStatus().setCandidate(scanResultCandidate);
                localLog(String.format("new scored candidate %s network ID:%d",
                        toScanId(scanResultCandidate), networkCandidate.networkId));
                break;

            case ExternalScoreEvaluator.BestCandidateType.NONE:
                localLog("ExternalScoreEvaluator did not see any good candidates.");
                break;

            default:
                localLoge("Unhandled ExternalScoreEvaluator case. No candidate selected.");
                break;
        }
        return networkCandidate;
    }

    /**
     * Returns the available external network score or NULL if no score is available.
     *
     * @param scanResult The scan result of the network to score.
     * @param isActiveNetwork Whether or not the network is currently connected.
     * @return A valid external score if one is available or NULL.
     */
    @Nullable
    Integer getNetworkScore(ScanResult scanResult, boolean isActiveNetwork) {
        if (mNetworkScoreCache != null && mNetworkScoreCache.isScoredNetwork(scanResult)) {
            int networkScore = mNetworkScoreCache.getNetworkScore(scanResult, isActiveNetwork);
            localLog(toScanId(scanResult) + " has score: " + networkScore);
            return networkScore;
        }
        return null;
    }

    /**
     * Formats the given ScanResult as a scan ID for logging.
     */
    private static String toScanId(@Nullable ScanResult scanResult) {
        return scanResult == null ? "NULL"
                                  : String.format("%s:%s", scanResult.SSID, scanResult.BSSID);
    }

    // Dump the logs.
    void dump(FileDescriptor fd, PrintWriter pw, String[] args) {
        pw.println("Dump of WifiQualifiedNetworkSelector");
        pw.println("WifiQualifiedNetworkSelector - Log Begin ----");
        mLocalLog.dump(fd, pw, args);
        pw.println("WifiQualifiedNetworkSelector - Log End ----");
    }

    /**
     * Used to track and evaluate networks that are assigned external scores.
     */
    static class ExternalScoreEvaluator {
        @Retention(RetentionPolicy.SOURCE)
        @interface BestCandidateType {
            int NONE = 0;
            int SAVED_NETWORK = 1;
            int UNTRUSTED_NETWORK = 2;
        }
        // Always set to the best known candidate.
        private @BestCandidateType int mBestCandidateType = BestCandidateType.NONE;
        private int mHighScore = WifiNetworkScoreCache.INVALID_NETWORK_SCORE;
        private WifiConfiguration mSavedConfig;
        private ScanResult mScanResultCandidate;
        private final LocalLog mLocalLog;
        private final boolean mDbg;

        ExternalScoreEvaluator(LocalLog localLog, boolean dbg) {
            mLocalLog = localLog;
            mDbg = dbg;
        }

        // Determines whether or not the given scan result is the best one its seen so far.
        void evalUntrustedCandidate(@Nullable Integer score, ScanResult scanResult) {
            if (score != null && score > mHighScore) {
                mHighScore = score;
                mScanResultCandidate = scanResult;
                mBestCandidateType = BestCandidateType.UNTRUSTED_NETWORK;
                localLog(toScanId(scanResult) + " become the new untrusted candidate");
            }
        }

        // Determines whether or not the given saved network is the best one its seen so far.
        void evalSavedCandidate(@Nullable Integer score, WifiConfiguration config,
                ScanResult scanResult) {
            // Always take the highest score. If there's a tie and an untrusted network is currently
            // the best then pick the saved network.
            if (score != null
                    && (score > mHighScore
                        || (mBestCandidateType == BestCandidateType.UNTRUSTED_NETWORK
                            && score == mHighScore))) {
                mHighScore = score;
                mSavedConfig = config;
                mScanResultCandidate = scanResult;
                mBestCandidateType = BestCandidateType.SAVED_NETWORK;
                localLog(toScanId(scanResult) + " become the new externally scored saved network "
                        + "candidate");
            }
        }

        int getBestCandidateType() {
            return mBestCandidateType;
        }

        int getHighScore() {
            return mHighScore;
        }

        public ScanResult getScanResultCandidate() {
            return mScanResultCandidate;
        }

        WifiConfiguration getSavedConfig() {
            return mSavedConfig;
        }

        private void localLog(String log) {
            if (mDbg) {
                mLocalLog.log(log);
            }
        }
    }
}<|MERGE_RESOLUTION|>--- conflicted
+++ resolved
@@ -801,15 +801,11 @@
                     configurationCandidateForThisScan = network;
                     potentialCandidate = network;
                 }
-<<<<<<< HEAD
+
                 // Update the cached candidate.
-                if (score > status.getCandidateScore()) {
-=======
-                //update the cached candidate
                 if (score > status.getCandidateScore() || (score == status.getCandidateScore()
                       && status.getCandidate() != null
                       && scanResult.level > status.getCandidate().level)) {
->>>>>>> 61b0b696
                     status.setCandidate(scanResult);
                     status.setCandidateScore(score);
                 }
