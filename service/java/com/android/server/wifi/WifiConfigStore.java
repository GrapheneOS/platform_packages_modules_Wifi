/*
 * Copyright (C) 2010 The Android Open Source Project
 *
 * Licensed under the Apache License, Version 2.0 (the "License");
 * you may not use this file except in compliance with the License.
 * You may obtain a copy of the License at
 *
 *      http://www.apache.org/licenses/LICENSE-2.0
 *
 * Unless required by applicable law or agreed to in writing, software
 * distributed under the License is distributed on an "AS IS" BASIS,
 * WITHOUT WARRANTIES OR CONDITIONS OF ANY KIND, either express or implied.
 * See the License for the specific language governing permissions and
 * limitations under the License.
 */

package com.android.server.wifi;

import android.app.AppGlobals;
import android.app.admin.DeviceAdminInfo;
import android.app.admin.DevicePolicyManagerInternal;
import android.content.ContentResolver;
import android.content.Context;
import android.content.Intent;
import android.content.pm.ApplicationInfo;
import android.content.pm.PackageManager;
import android.net.IpConfiguration;
import android.net.IpConfiguration.IpAssignment;
import android.net.IpConfiguration.ProxySettings;
import android.net.NetworkInfo.DetailedState;
import android.net.ProxyInfo;
import android.net.StaticIpConfiguration;
import android.net.wifi.ScanResult;
import android.net.wifi.WifiConfiguration;
import android.net.wifi.WifiConfiguration.KeyMgmt;
import android.net.wifi.WifiConfiguration.Status;
import android.net.wifi.WifiEnterpriseConfig;
import android.net.wifi.WifiInfo;
import android.net.wifi.WifiManager;
import android.net.wifi.WifiSsid;
import android.net.wifi.WpsInfo;
import android.net.wifi.WpsResult;
import android.os.Environment;
import android.os.FileObserver;
import android.os.Process;
import android.os.RemoteException;
import android.os.SystemClock;
import android.os.UserHandle;
import android.provider.Settings;
import android.security.Credentials;
import android.security.KeyChain;
import android.security.KeyStore;
import android.text.TextUtils;
import android.util.LocalLog;
import android.util.Log;
import android.util.SparseArray;

import com.android.server.LocalServices;
import com.android.internal.R;
import com.android.server.net.DelayedDiskWrite;
import com.android.server.net.IpConfigStore;
import com.android.server.wifi.anqp.ANQPElement;
import com.android.server.wifi.anqp.Constants;
import com.android.server.wifi.hotspot2.ANQPData;
import com.android.server.wifi.hotspot2.AnqpCache;
import com.android.server.wifi.hotspot2.NetworkDetail;
import com.android.server.wifi.hotspot2.PasspointMatch;
import com.android.server.wifi.hotspot2.SupplicantBridge;
import com.android.server.wifi.hotspot2.Utils;
import com.android.server.wifi.hotspot2.omadm.MOManager;
import com.android.server.wifi.hotspot2.pps.Credential;
import com.android.server.wifi.hotspot2.pps.HomeSP;

import java.io.BufferedInputStream;
import java.io.BufferedReader;
import java.io.DataInputStream;
import java.io.DataOutputStream;
import java.io.EOFException;
import java.io.File;
import java.io.FileDescriptor;
import java.io.FileInputStream;
import java.io.FileNotFoundException;
import java.io.FileReader;
import java.io.IOException;
import java.io.PrintWriter;
import java.nio.charset.StandardCharsets;
import java.security.PrivateKey;
import java.security.cert.Certificate;
import java.security.cert.CertificateException;
import java.util.ArrayList;
import java.util.BitSet;
import java.util.Calendar;
import java.util.Collection;
import java.util.Collections;
import java.util.Comparator;
import java.util.HashMap;
import java.util.HashSet;
import java.util.List;
import java.util.Map;
import java.util.Objects;
import java.util.Set;
import java.util.concurrent.atomic.AtomicBoolean;
import java.util.concurrent.atomic.AtomicInteger;
import java.util.regex.Matcher;
import java.util.regex.Pattern;
import java.util.zip.CRC32;
import java.util.zip.Checksum;

import static android.net.wifi.WifiConfiguration.INVALID_NETWORK_ID;


/**
 * This class provides the API to manage configured
 * wifi networks. The API is not thread safe is being
 * used only from WifiStateMachine.
 *
 * It deals with the following
 * - Add/update/remove a WifiConfiguration
 *   The configuration contains two types of information.
 *     = IP and proxy configuration that is handled by WifiConfigStore and
 *       is saved to disk on any change.
 *
 *       The format of configuration file is as follows:
 *       <version>
 *       <netA_key1><netA_value1><netA_key2><netA_value2>...<EOS>
 *       <netB_key1><netB_value1><netB_key2><netB_value2>...<EOS>
 *       ..
 *
 *       (key, value) pairs for a given network are grouped together and can
 *       be in any order. A EOS at the end of a set of (key, value) pairs
 *       indicates that the next set of (key, value) pairs are for a new
 *       network. A network is identified by a unique ID_KEY. If there is no
 *       ID_KEY in the (key, value) pairs, the data is discarded.
 *
 *       An invalid version on read would result in discarding the contents of
 *       the file. On the next write, the latest version is written to file.
 *
 *       Any failures during read or write to the configuration file are ignored
 *       without reporting to the user since the likelihood of these errors are
 *       low and the impact on connectivity is low.
 *
 *     = SSID & security details that is pushed to the supplicant.
 *       supplicant saves these details to the disk on calling
 *       saveConfigCommand().
 *
 *       We have two kinds of APIs exposed:
 *        > public API calls that provide fine grained control
 *          - enableNetwork, disableNetwork, addOrUpdateNetwork(),
 *          removeNetwork(). For these calls, the config is not persisted
 *          to the disk. (TODO: deprecate these calls in WifiManager)
 *        > The new API calls - selectNetwork(), saveNetwork() & forgetNetwork().
 *          These calls persist the supplicant config to disk.
 *
 * - Maintain a list of configured networks for quick access
 *
 */
public class WifiConfigStore extends IpConfigStore {

    private Context mContext;
    public static final String TAG = "WifiConfigStore";
    private static final boolean DBG = true;
    private static boolean VDBG = false;
    private static boolean VVDBG = false;

    private static final String SUPPLICANT_CONFIG_FILE = "/data/misc/wifi/wpa_supplicant.conf";
    private static final String SUPPLICANT_CONFIG_FILE_BACKUP = SUPPLICANT_CONFIG_FILE + ".tmp";
    private static final String PPS_FILE = "/data/misc/wifi/PerProviderSubscription.conf";

    /* configured networks with network id as the key */
    private final ConfigurationMap mConfiguredNetworks = new ConfigurationMap();

    /* A network id is a unique identifier for a network configured in the
     * supplicant. Network ids are generated when the supplicant reads
     * the configuration file at start and can thus change for networks.
     * We store the IP configuration for networks along with a unique id
     * that is generated from SSID and security type of the network. A mapping
     * from the generated unique id to network id of the network is needed to
     * map supplicant config to IP configuration. */

    /* Stores a map of NetworkId to ScanCache */
    private HashMap<Integer, ScanDetailCache> mScanDetailCaches;

    /**
     * Framework keeps a list of (the CRC32 hashes of) all SSIDs that where deleted by user,
     * so as, framework knows not to re-add those SSIDs automatically to the Saved networks
     */
    private Set<Long> mDeletedSSIDs = new HashSet<Long>();

    /**
     * Framework keeps a list of ephemeral SSIDs that where deleted by user,
     * so as, framework knows not to autojoin again those SSIDs based on scorer input.
     * The list is never cleared up.
     *
     * The SSIDs are encoded in a String as per definition of WifiConfiguration.SSID field.
     */
    public Set<String> mDeletedEphemeralSSIDs = new HashSet<String>();

    /* Tracks the highest priority of configured networks */
    private int mLastPriority = -1;

    private static final String ipConfigFile = Environment.getDataDirectory() +
            "/misc/wifi/ipconfig.txt";

    private static final String networkHistoryConfigFile = Environment.getDataDirectory() +
            "/misc/wifi/networkHistory.txt";

    private static final String autoJoinConfigFile = Environment.getDataDirectory() +
            "/misc/wifi/autojoinconfig.txt";

    /* Network History Keys */
    private static final String SSID_KEY = "SSID";
    private static final String CONFIG_KEY = "CONFIG";
    private static final String CHOICE_KEY = "CHOICE";
    private static final String LINK_KEY = "LINK";
    private static final String BSSID_KEY = "BSSID";
    private static final String BSSID_KEY_END = "/BSSID";
    private static final String RSSI_KEY = "RSSI";
    private static final String FREQ_KEY = "FREQ";
    private static final String DATE_KEY = "DATE";
    private static final String MILLI_KEY = "MILLI";
    private static final String BLACKLIST_MILLI_KEY = "BLACKLIST_MILLI";
    private static final String NETWORK_ID_KEY = "ID";
    private static final String PRIORITY_KEY = "PRIORITY";
    private static final String DEFAULT_GW_KEY = "DEFAULT_GW";
    private static final String AUTH_KEY = "AUTH";
    private static final String STATUS_KEY = "AUTO_JOIN_STATUS";
    private static final String BSSID_STATUS_KEY = "BSSID_STATUS";
    private static final String SELF_ADDED_KEY = "SELF_ADDED";
    private static final String FAILURE_KEY = "FAILURE";
    private static final String DID_SELF_ADD_KEY = "DID_SELF_ADD";
    private static final String PEER_CONFIGURATION_KEY = "PEER_CONFIGURATION";
    private static final String CREATOR_UID_KEY = "CREATOR_UID_KEY";
    private static final String CONNECT_UID_KEY = "CONNECT_UID_KEY";
    private static final String UPDATE_UID_KEY = "UPDATE_UID";
    private static final String SUPPLICANT_STATUS_KEY = "SUP_STATUS";
    private static final String SUPPLICANT_DISABLE_REASON_KEY = "SUP_DIS_REASON";
    private static final String FQDN_KEY = "FQDN";
    private static final String NUM_CONNECTION_FAILURES_KEY = "CONNECT_FAILURES";
    private static final String NUM_IP_CONFIG_FAILURES_KEY = "IP_CONFIG_FAILURES";
    private static final String NUM_AUTH_FAILURES_KEY = "AUTH_FAILURES";
    private static final String SCORER_OVERRIDE_KEY = "SCORER_OVERRIDE";
    private static final String SCORER_OVERRIDE_AND_SWITCH_KEY = "SCORER_OVERRIDE_AND_SWITCH";
    private static final String VALIDATED_INTERNET_ACCESS_KEY = "VALIDATED_INTERNET_ACCESS";
    private static final String NO_INTERNET_ACCESS_REPORTS_KEY = "NO_INTERNET_ACCESS_REPORTS";
    private static final String EPHEMERAL_KEY = "EPHEMERAL";
    private static final String NUM_ASSOCIATION_KEY = "NUM_ASSOCIATION";
    private static final String DELETED_CRC32_KEY = "DELETED_CRC32";
    private static final String DELETED_EPHEMERAL_KEY = "DELETED_EPHEMERAL";
    private static final String JOIN_ATTEMPT_BOOST_KEY = "JOIN_ATTEMPT_BOOST";
    private static final String CREATOR_NAME_KEY = "CREATOR_NAME";
    private static final String UPDATE_NAME_KEY = "UPDATE_NAME";
    private static final String USER_APPROVED_KEY = "USER_APPROVED";
    private static final String CREATION_TIME_KEY = "CREATION_TIME";
    private static final String UPDATE_TIME_KEY = "UPDATE_TIME";

    private static final String SEPARATOR = ":  ";
    private static final String NL = "\n";

    private static final String THRESHOLD_INITIAL_AUTO_JOIN_ATTEMPT_RSSI_MIN_5G_KEY
            = "THRESHOLD_INITIAL_AUTO_JOIN_ATTEMPT_RSSI_MIN_5G";
    private static final String THRESHOLD_INITIAL_AUTO_JOIN_ATTEMPT_RSSI_MIN_24G_KEY
            = "THRESHOLD_INITIAL_AUTO_JOIN_ATTEMPT_RSSI_MIN_24G";
    private static final String THRESHOLD_UNBLACKLIST_HARD_5G_KEY
            = "THRESHOLD_UNBLACKLIST_HARD_5G";
    private static final String THRESHOLD_UNBLACKLIST_SOFT_5G_KEY
            = "THRESHOLD_UNBLACKLIST_SOFT_5G";
    private static final String THRESHOLD_UNBLACKLIST_HARD_24G_KEY
            = "THRESHOLD_UNBLACKLIST_HARD_24G";
    private static final String THRESHOLD_UNBLACKLIST_SOFT_24G_KEY
            = "THRESHOLD_UNBLACKLIST_SOFT_24G";
    private static final String THRESHOLD_GOOD_RSSI_5_KEY
            = "THRESHOLD_GOOD_RSSI_5";
    private static final String THRESHOLD_LOW_RSSI_5_KEY
            = "THRESHOLD_LOW_RSSI_5";
    private static final String THRESHOLD_BAD_RSSI_5_KEY
            = "THRESHOLD_BAD_RSSI_5";
    private static final String THRESHOLD_GOOD_RSSI_24_KEY
            = "THRESHOLD_GOOD_RSSI_24";
    private static final String THRESHOLD_LOW_RSSI_24_KEY
            = "THRESHOLD_LOW_RSSI_24";
    private static final String THRESHOLD_BAD_RSSI_24_KEY
            = "THRESHOLD_BAD_RSSI_24";

    private static final String THRESHOLD_MAX_TX_PACKETS_FOR_NETWORK_SWITCHING_KEY
            = "THRESHOLD_MAX_TX_PACKETS_FOR_NETWORK_SWITCHING";
    private static final String THRESHOLD_MAX_RX_PACKETS_FOR_NETWORK_SWITCHING_KEY
            = "THRESHOLD_MAX_RX_PACKETS_FOR_NETWORK_SWITCHING";

    private static final String THRESHOLD_MAX_TX_PACKETS_FOR_FULL_SCANS_KEY
            = "THRESHOLD_MAX_TX_PACKETS_FOR_FULL_SCANS";
    private static final String THRESHOLD_MAX_RX_PACKETS_FOR_FULL_SCANS_KEY
            = "THRESHOLD_MAX_RX_PACKETS_FOR_FULL_SCANS";

    private static final String THRESHOLD_MAX_TX_PACKETS_FOR_PARTIAL_SCANS_KEY
            = "THRESHOLD_MAX_TX_PACKETS_FOR_PARTIAL_SCANS";
    private static final String THRESHOLD_MAX_RX_PACKETS_FOR_PARTIAL_SCANS_KEY
            = "THRESHOLD_MAX_RX_PACKETS_FOR_PARTIAL_SCANS";

    private static final String MAX_NUM_ACTIVE_CHANNELS_FOR_PARTIAL_SCANS_KEY
            = "MAX_NUM_ACTIVE_CHANNELS_FOR_PARTIAL_SCANS";
    private static final String MAX_NUM_PASSIVE_CHANNELS_FOR_PARTIAL_SCANS_KEY
            = "MAX_NUM_PASSIVE_CHANNELS_FOR_PARTIAL_SCANS";

    private static final String A_BAND_PREFERENCE_RSSI_THRESHOLD_LOW_KEY =
            "A_BAND_PREFERENCE_RSSI_THRESHOLD_LOW";
    private static final String A_BAND_PREFERENCE_RSSI_THRESHOLD_KEY =
            "A_BAND_PREFERENCE_RSSI_THRESHOLD";
    private static final String G_BAND_PREFERENCE_RSSI_THRESHOLD_KEY =
            "G_BAND_PREFERENCE_RSSI_THRESHOLD";

    private static final String ENABLE_AUTOJOIN_WHILE_ASSOCIATED_KEY
            = "ENABLE_AUTOJOIN_WHILE_ASSOCIATED:   ";

    private static final String ASSOCIATED_PARTIAL_SCAN_PERIOD_KEY
            = "ASSOCIATED_PARTIAL_SCAN_PERIOD";
    private static final String ASSOCIATED_FULL_SCAN_BACKOFF_KEY
            = "ASSOCIATED_FULL_SCAN_BACKOFF_PERIOD";
    private static final String ALWAYS_ENABLE_SCAN_WHILE_ASSOCIATED_KEY
            = "ALWAYS_ENABLE_SCAN_WHILE_ASSOCIATED";
    private static final String ONLY_LINK_SAME_CREDENTIAL_CONFIGURATIONS_KEY
            = "ONLY_LINK_SAME_CREDENTIAL_CONFIGURATIONS";

    private static final String ENABLE_FULL_BAND_SCAN_WHEN_ASSOCIATED_KEY
            = "ENABLE_FULL_BAND_SCAN_WHEN_ASSOCIATED";

    private static final String ENABLE_HAL_BASED_PNO
            = "ENABLE_HAL_BASED_PNO";

    // The three below configurations are mainly for power stats and CPU usage tracking
    // allowing to incrementally disable framework features
    private static final String ENABLE_AUTO_JOIN_WHILE_ASSOCIATED_KEY
            = "ENABLE_AUTO_JOIN_WHILE_ASSOCIATED";
    private static final String ENABLE_CHIP_WAKE_UP_WHILE_ASSOCIATED_KEY
            = "ENABLE_CHIP_WAKE_UP_WHILE_ASSOCIATED";
    private static final String ENABLE_RSSI_POLL_WHILE_ASSOCIATED_KEY
            = "ENABLE_RSSI_POLL_WHILE_ASSOCIATED_KEY";

    public static final String idStringVarName = "id_str";

    // The Wifi verbose log is provided as a way to persist the verbose logging settings
    // for testing purpose.
    // It is not intended for normal use.
    private static final String WIFI_VERBOSE_LOGS_KEY
            = "WIFI_VERBOSE_LOGS";

    // As we keep deleted PSK WifiConfiguration for a while, the PSK of
    // those deleted WifiConfiguration is set to this random unused PSK
    private static final String DELETED_CONFIG_PSK = "Mjkd86jEMGn79KhKll298Uu7-deleted";

    public int maxTxPacketForFullScans = 8;
    public int maxRxPacketForFullScans = 16;

    public int maxTxPacketForPartialScans = 40;
    public int maxRxPacketForPartialScans = 80;

    public int associatedFullScanMaxIntervalMilli = 300000;

    // Sane value for roam blacklisting (not switching to a network if already associated)
    // 2 days
    public int networkSwitchingBlackListPeriodMilli = 2 * 24 * 60 * 60 * 1000;

    public int bandPreferenceBoostFactor5 = 5; // Boost by 5 dB per dB above threshold
    public int bandPreferencePenaltyFactor5 = 2; // Penalize by 2 dB per dB below threshold

    public int badLinkSpeed24 = 6;
    public int badLinkSpeed5 = 12;
    public int goodLinkSpeed24 = 24;
    public int goodLinkSpeed5 = 36;

    public int maxAuthErrorsToBlacklist = 4;
    public int maxConnectionErrorsToBlacklist = 4;
    public int wifiConfigBlacklistMinTimeMilli = 1000 * 60 * 5;

    // How long a disconnected config remain considered as the last user selection
    public int wifiConfigLastSelectionHysteresis = 1000 * 60 * 3;

    // Boost RSSI values of associated networks
    public int associatedHysteresisHigh = +14;
    public int associatedHysteresisLow = +8;

    boolean showNetworks = true; // TODO set this back to false, used for debugging 17516271

    public boolean roamOnAny = false;
    public boolean onlyLinkSameCredentialConfigurations = true;

    public boolean enableLinkDebouncing = true;
    public boolean enable5GHzPreference = true;
    public boolean enableWifiCellularHandoverUserTriggeredAdjustment = true;

    public int currentNetworkBoost = 25;
    public int scanResultRssiLevelPatchUp = -85;

    public static final int maxNumScanCacheEntries = 128;

    public final AtomicBoolean enableHalBasedPno = new AtomicBoolean(true);
    public final AtomicBoolean enableSsidWhitelist = new AtomicBoolean(true);
    public final AtomicBoolean enableAutoJoinWhenAssociated = new AtomicBoolean(true);
    public final AtomicBoolean enableFullBandScanWhenAssociated = new AtomicBoolean(true);
    public final AtomicBoolean enableChipWakeUpWhenAssociated = new AtomicBoolean(true);
    public final AtomicBoolean enableRssiPollWhenAssociated = new AtomicBoolean(true);
    public final AtomicInteger thresholdInitialAutoJoinAttemptMin5RSSI =
            new AtomicInteger(WifiConfiguration.INITIAL_AUTO_JOIN_ATTEMPT_MIN_5);
    public final AtomicInteger thresholdInitialAutoJoinAttemptMin24RSSI =
            new AtomicInteger(WifiConfiguration.INITIAL_AUTO_JOIN_ATTEMPT_MIN_24);
    public final AtomicInteger thresholdUnblacklistThreshold5Hard
            = new AtomicInteger(WifiConfiguration.UNBLACKLIST_THRESHOLD_5_HARD);
    public final AtomicInteger thresholdUnblacklistThreshold5Soft
            = new AtomicInteger(WifiConfiguration.UNBLACKLIST_THRESHOLD_5_SOFT);
    public final AtomicInteger thresholdUnblacklistThreshold24Hard
            = new AtomicInteger(WifiConfiguration.UNBLACKLIST_THRESHOLD_24_HARD);
    public final AtomicInteger thresholdUnblacklistThreshold24Soft
            = new AtomicInteger(WifiConfiguration.UNBLACKLIST_THRESHOLD_24_SOFT);
    public final AtomicInteger thresholdGoodRssi5 =
            new AtomicInteger(WifiConfiguration.GOOD_RSSI_5);
    public final AtomicInteger thresholdLowRssi5 = new AtomicInteger(WifiConfiguration.LOW_RSSI_5);
    public final AtomicInteger thresholdBadRssi5 = new AtomicInteger(WifiConfiguration.BAD_RSSI_5);
    public final AtomicInteger thresholdGoodRssi24 =
            new AtomicInteger(WifiConfiguration.GOOD_RSSI_24);
    public final AtomicInteger thresholdLowRssi24 = new AtomicInteger(WifiConfiguration.LOW_RSSI_24);
    public final AtomicInteger thresholdBadRssi24 = new AtomicInteger(WifiConfiguration.BAD_RSSI_24);
    public final AtomicInteger maxTxPacketForNetworkSwitching = new AtomicInteger(40);
    public final AtomicInteger maxRxPacketForNetworkSwitching = new AtomicInteger(80);
    public final AtomicInteger enableVerboseLogging = new AtomicInteger(0);
    public final AtomicInteger bandPreferenceBoostThreshold5 =
            new AtomicInteger(WifiConfiguration.A_BAND_PREFERENCE_RSSI_THRESHOLD);
    public final AtomicInteger associatedFullScanBackoff =
            new AtomicInteger(12); // Will be divided by 8 by WifiStateMachine
    public final AtomicInteger bandPreferencePenaltyThreshold5 =
            new AtomicInteger(WifiConfiguration.G_BAND_PREFERENCE_RSSI_THRESHOLD);
    public final AtomicInteger alwaysEnableScansWhileAssociated = new AtomicInteger(0);
    public final AtomicInteger maxNumPassiveChannelsForPartialScans = new AtomicInteger(2);
    public final AtomicInteger maxNumActiveChannelsForPartialScans = new AtomicInteger(6);
    public final AtomicInteger wifiDisconnectedShortScanIntervalMilli = new AtomicInteger(15000);
    public final AtomicInteger wifiDisconnectedLongScanIntervalMilli = new AtomicInteger(120000);
    public final AtomicInteger wifiAssociatedShortScanIntervalMilli = new AtomicInteger(20000);
    public final AtomicInteger wifiAssociatedLongScanIntervalMilli = new AtomicInteger(180000);

    private static final Map<String, Object> sKeyMap = new HashMap<>();

    /**
     * Regex pattern for extracting a connect choice.
     * Matches a strings like the following:
     * <configKey>=([0:9]+)
     */
    private static Pattern mConnectChoice =
            Pattern.compile("(.*)=([0-9]+)");


    /* Enterprise configuration keys */
    /**
     * In old configurations, the "private_key" field was used. However, newer
     * configurations use the key_id field with the engine_id set to "keystore".
     * If this field is found in the configuration, the migration code is
     * triggered.
     */
    public static final String OLD_PRIVATE_KEY_NAME = "private_key";

    /**
     * This represents an empty value of an enterprise field.
     * NULL is used at wpa_supplicant to indicate an empty value
     */
    static final String EMPTY_VALUE = "NULL";

    // Internal use only
    private static final String[] ENTERPRISE_CONFIG_SUPPLICANT_KEYS = new String[] {
            WifiEnterpriseConfig.EAP_KEY, WifiEnterpriseConfig.PHASE2_KEY,
            WifiEnterpriseConfig.IDENTITY_KEY, WifiEnterpriseConfig.ANON_IDENTITY_KEY,
            WifiEnterpriseConfig.PASSWORD_KEY, WifiEnterpriseConfig.CLIENT_CERT_KEY,
            WifiEnterpriseConfig.CA_CERT_KEY, WifiEnterpriseConfig.SUBJECT_MATCH_KEY,
            WifiEnterpriseConfig.ENGINE_KEY, WifiEnterpriseConfig.ENGINE_ID_KEY,
            WifiEnterpriseConfig.PRIVATE_KEY_ID_KEY, WifiEnterpriseConfig.ALTSUBJECT_MATCH_KEY,
            WifiEnterpriseConfig.DOM_SUFFIX_MATCH_KEY
    };


    /**
     * If Connectivity Service has triggered an unwanted network disconnect
     */
    public long lastUnwantedNetworkDisconnectTimestamp = 0;

    /**
     * The maximum number of times we will retry a connection to an access point
     * for which we have failed in acquiring an IP address from DHCP. A value of
     * N means that we will make N+1 connection attempts in all.
     * <p>
     * See {@link Settings.Secure#WIFI_MAX_DHCP_RETRY_COUNT}. This is the default
     * value if a Settings value is not present.
     */
    private static final int DEFAULT_MAX_DHCP_RETRIES = 9;


    private final LocalLog mLocalLog;
    private final WpaConfigFileObserver mFileObserver;

    private WifiNative mWifiNative;
    private final KeyStore mKeyStore = KeyStore.getInstance();

    /**
     * The lastSelectedConfiguration is used to remember which network
     * was selected last by the user.
     * The connection to this network may not be successful, as well
     * the selection (i.e. network priority) might not be persisted.
     * WiFi state machine is the only object that sets this variable.
     */
    private String lastSelectedConfiguration = null;

    /**
     * Cached PNO list, it is updated when WifiConfiguration changes due to user input.
     */
    ArrayList<WifiNative.WifiPnoNetwork> mCachedPnoList
            = new ArrayList<WifiNative.WifiPnoNetwork>();

    /*
     * BSSID blacklist, i.e. list of BSSID we want to avoid
     */
    HashSet<String> mBssidBlacklist = new HashSet<String>();

    /*
     * Lost config list, whenever we read a config from networkHistory.txt that was not in
     * wpa_supplicant.conf
     */
    HashSet<String> mLostConfigsDbg = new HashSet<String>();

    private final AnqpCache mAnqpCache;
    private final SupplicantBridge mSupplicantBridge;
    private final MOManager mMOManager;
    private final SIMAccessor mSIMAccessor;

    private WifiStateMachine mWifiStateMachine;

    WifiConfigStore(Context c,  WifiStateMachine w, WifiNative wn) {
        mContext = c;
        mWifiNative = wn;
        mWifiStateMachine = w;

        // A map for value setting in readAutoJoinConfig() - replacing the replicated code.
        sKeyMap.put(ENABLE_AUTO_JOIN_WHILE_ASSOCIATED_KEY, enableAutoJoinWhenAssociated);
        sKeyMap.put(ENABLE_FULL_BAND_SCAN_WHEN_ASSOCIATED_KEY, enableFullBandScanWhenAssociated);
        sKeyMap.put(ENABLE_CHIP_WAKE_UP_WHILE_ASSOCIATED_KEY, enableChipWakeUpWhenAssociated);
        sKeyMap.put(ENABLE_RSSI_POLL_WHILE_ASSOCIATED_KEY, enableRssiPollWhenAssociated);
        sKeyMap.put(THRESHOLD_INITIAL_AUTO_JOIN_ATTEMPT_RSSI_MIN_5G_KEY, thresholdInitialAutoJoinAttemptMin5RSSI);
        sKeyMap.put(THRESHOLD_INITIAL_AUTO_JOIN_ATTEMPT_RSSI_MIN_24G_KEY, thresholdInitialAutoJoinAttemptMin24RSSI);
        sKeyMap.put(THRESHOLD_UNBLACKLIST_HARD_5G_KEY, thresholdUnblacklistThreshold5Hard);
        sKeyMap.put(THRESHOLD_UNBLACKLIST_SOFT_5G_KEY, thresholdUnblacklistThreshold5Soft);
        sKeyMap.put(THRESHOLD_UNBLACKLIST_HARD_24G_KEY, thresholdUnblacklistThreshold24Hard);
        sKeyMap.put(THRESHOLD_UNBLACKLIST_SOFT_24G_KEY, thresholdUnblacklistThreshold24Soft);
        sKeyMap.put(THRESHOLD_GOOD_RSSI_5_KEY, thresholdGoodRssi5);
        sKeyMap.put(THRESHOLD_LOW_RSSI_5_KEY, thresholdLowRssi5);
        sKeyMap.put(THRESHOLD_BAD_RSSI_5_KEY, thresholdBadRssi5);
        sKeyMap.put(THRESHOLD_GOOD_RSSI_24_KEY, thresholdGoodRssi24);
        sKeyMap.put(THRESHOLD_LOW_RSSI_24_KEY, thresholdLowRssi24);
        sKeyMap.put(THRESHOLD_BAD_RSSI_24_KEY, thresholdBadRssi24);
        sKeyMap.put(THRESHOLD_MAX_TX_PACKETS_FOR_NETWORK_SWITCHING_KEY, maxTxPacketForNetworkSwitching);
        sKeyMap.put(THRESHOLD_MAX_RX_PACKETS_FOR_NETWORK_SWITCHING_KEY, maxRxPacketForNetworkSwitching);
        sKeyMap.put(THRESHOLD_MAX_TX_PACKETS_FOR_FULL_SCANS_KEY, maxTxPacketForNetworkSwitching);
        sKeyMap.put(THRESHOLD_MAX_RX_PACKETS_FOR_FULL_SCANS_KEY, maxRxPacketForNetworkSwitching);
        sKeyMap.put(THRESHOLD_MAX_TX_PACKETS_FOR_PARTIAL_SCANS_KEY, maxTxPacketForNetworkSwitching);
        sKeyMap.put(THRESHOLD_MAX_RX_PACKETS_FOR_PARTIAL_SCANS_KEY, maxRxPacketForNetworkSwitching);
        sKeyMap.put(WIFI_VERBOSE_LOGS_KEY, enableVerboseLogging);
        sKeyMap.put(A_BAND_PREFERENCE_RSSI_THRESHOLD_KEY, bandPreferenceBoostThreshold5);
        sKeyMap.put(ASSOCIATED_PARTIAL_SCAN_PERIOD_KEY, wifiAssociatedShortScanIntervalMilli);
        sKeyMap.put(ASSOCIATED_PARTIAL_SCAN_PERIOD_KEY, wifiAssociatedShortScanIntervalMilli);

        sKeyMap.put(ASSOCIATED_FULL_SCAN_BACKOFF_KEY, associatedFullScanBackoff);
        sKeyMap.put(G_BAND_PREFERENCE_RSSI_THRESHOLD_KEY, bandPreferencePenaltyThreshold5);
        sKeyMap.put(ALWAYS_ENABLE_SCAN_WHILE_ASSOCIATED_KEY, alwaysEnableScansWhileAssociated);
        sKeyMap.put(MAX_NUM_PASSIVE_CHANNELS_FOR_PARTIAL_SCANS_KEY, maxNumPassiveChannelsForPartialScans);
        sKeyMap.put(MAX_NUM_ACTIVE_CHANNELS_FOR_PARTIAL_SCANS_KEY, maxNumActiveChannelsForPartialScans);
        sKeyMap.put(ENABLE_HAL_BASED_PNO, enableHalBasedPno);
        sKeyMap.put(ENABLE_HAL_BASED_PNO, enableSsidWhitelist);

        if (showNetworks) {
            mLocalLog = mWifiNative.getLocalLog();
            mFileObserver = new WpaConfigFileObserver();
            mFileObserver.startWatching();
        } else {
            mLocalLog = null;
            mFileObserver = null;
        }

        wifiAssociatedShortScanIntervalMilli.set(mContext.getResources().getInteger(
                R.integer.config_wifi_associated_short_scan_interval));
        wifiAssociatedLongScanIntervalMilli.set(mContext.getResources().getInteger(
                R.integer.config_wifi_associated_short_scan_interval));
        wifiDisconnectedShortScanIntervalMilli.set(mContext.getResources().getInteger(
                R.integer.config_wifi_disconnected_short_scan_interval));
        wifiDisconnectedLongScanIntervalMilli.set(mContext.getResources().getInteger(
                R.integer.config_wifi_disconnected_long_scan_interval));

        onlyLinkSameCredentialConfigurations = mContext.getResources().getBoolean(
                R.bool.config_wifi_only_link_same_credential_configurations);
        maxNumActiveChannelsForPartialScans.set(mContext.getResources().getInteger(
                R.integer.config_wifi_framework_associated_partial_scan_max_num_active_channels));
        maxNumPassiveChannelsForPartialScans.set(mContext.getResources().getInteger(
                R.integer.config_wifi_framework_associated_partial_scan_max_num_passive_channels));
        associatedFullScanMaxIntervalMilli = mContext.getResources().getInteger(
                R.integer.config_wifi_framework_associated_full_scan_max_interval);
        associatedFullScanBackoff.set(mContext.getResources().getInteger(
                R.integer.config_wifi_framework_associated_full_scan_backoff));
        enableLinkDebouncing = mContext.getResources().getBoolean(
                R.bool.config_wifi_enable_disconnection_debounce);

        enable5GHzPreference = mContext.getResources().getBoolean(
                R.bool.config_wifi_enable_5GHz_preference);

        bandPreferenceBoostFactor5 = mContext.getResources().getInteger(
                R.integer.config_wifi_framework_5GHz_preference_boost_factor);
        bandPreferencePenaltyFactor5 = mContext.getResources().getInteger(
                R.integer.config_wifi_framework_5GHz_preference_penalty_factor);

        bandPreferencePenaltyThreshold5.set(mContext.getResources().getInteger(
                R.integer.config_wifi_framework_5GHz_preference_penalty_threshold));
        bandPreferenceBoostThreshold5.set(mContext.getResources().getInteger(
                R.integer.config_wifi_framework_5GHz_preference_boost_threshold));

        associatedHysteresisHigh = mContext.getResources().getInteger(
                R.integer.config_wifi_framework_current_association_hysteresis_high);
        associatedHysteresisLow = mContext.getResources().getInteger(
                R.integer.config_wifi_framework_current_association_hysteresis_low);

        thresholdBadRssi5.set(mContext.getResources().getInteger(
                R.integer.config_wifi_framework_wifi_score_bad_rssi_threshold_5GHz));
        thresholdLowRssi5.set(mContext.getResources().getInteger(
                R.integer.config_wifi_framework_wifi_score_low_rssi_threshold_5GHz));
        thresholdGoodRssi5.set(mContext.getResources().getInteger(
                R.integer.config_wifi_framework_wifi_score_good_rssi_threshold_5GHz));
        thresholdBadRssi24.set(mContext.getResources().getInteger(
                R.integer.config_wifi_framework_wifi_score_bad_rssi_threshold_24GHz));
        thresholdLowRssi24.set(mContext.getResources().getInteger(
                R.integer.config_wifi_framework_wifi_score_low_rssi_threshold_24GHz));
        thresholdGoodRssi24.set(mContext.getResources().getInteger(
                R.integer.config_wifi_framework_wifi_score_good_rssi_threshold_24GHz));

        enableWifiCellularHandoverUserTriggeredAdjustment = mContext.getResources().getBoolean(
                R.bool.config_wifi_framework_cellular_handover_enable_user_triggered_adjustment);

        badLinkSpeed24 = mContext.getResources().getInteger(
                R.integer.config_wifi_framework_wifi_score_bad_link_speed_24);
        badLinkSpeed5 = mContext.getResources().getInteger(
                R.integer.config_wifi_framework_wifi_score_bad_link_speed_5);
        goodLinkSpeed24 = mContext.getResources().getInteger(
                R.integer.config_wifi_framework_wifi_score_good_link_speed_24);
        goodLinkSpeed5 = mContext.getResources().getInteger(
                R.integer.config_wifi_framework_wifi_score_good_link_speed_5);

        maxAuthErrorsToBlacklist = mContext.getResources().getInteger(
                R.integer.config_wifi_framework_max_auth_errors_to_blacklist);
        maxConnectionErrorsToBlacklist = mContext.getResources().getInteger(
                R.integer.config_wifi_framework_max_connection_errors_to_blacklist);
        wifiConfigBlacklistMinTimeMilli = mContext.getResources().getInteger(
                R.integer.config_wifi_framework_network_black_list_min_time_milli);

        enableAutoJoinWhenAssociated.set(mContext.getResources().getBoolean(
                R.bool.config_wifi_framework_enable_associated_network_selection));

        currentNetworkBoost = mContext.getResources().getInteger(
                R.integer.config_wifi_framework_current_network_boost);

        scanResultRssiLevelPatchUp = mContext.getResources().getInteger(
                R.integer.config_wifi_framework_scan_result_rssi_level_patchup_value);

        networkSwitchingBlackListPeriodMilli = mContext.getResources().getInteger(
                R.integer.config_wifi_network_switching_blacklist_time);

        enableHalBasedPno.set(mContext.getResources().getBoolean(
                        R.bool.config_wifi_hal_pno_enable));

        enableSsidWhitelist.set(mContext.getResources().getBoolean(
                R.bool.config_wifi_ssid_white_list_enable));
        if (!enableHalBasedPno.get() && enableSsidWhitelist.get()) {
            enableSsidWhitelist.set(false);
        }

        boolean hs2on = mContext.getResources().getBoolean(R.bool.config_wifi_hotspot2_enabled);
        Log.d(Utils.hs2LogTag(getClass()), "Passpoint is " + (hs2on ? "enabled" : "disabled"));

        mMOManager = new MOManager(new File(PPS_FILE), hs2on);
        mAnqpCache = new AnqpCache();
        mSupplicantBridge = new SupplicantBridge(mWifiNative, this);
        mScanDetailCaches = new HashMap<>();

        mSIMAccessor = new SIMAccessor(mContext);
    }

    public void trimANQPCache(boolean all) {
        mAnqpCache.clear(all, DBG);
    }

    void enableVerboseLogging(int verbose) {
        enableVerboseLogging.set(verbose);
        if (verbose > 0) {
            VDBG = true;
            showNetworks = true;
        } else {
            VDBG = false;
        }
        if (verbose > 1) {
            VVDBG = true;
        } else {
            VVDBG = false;
        }
    }

    class WpaConfigFileObserver extends FileObserver {

        public WpaConfigFileObserver() {
            super(SUPPLICANT_CONFIG_FILE, CLOSE_WRITE);
        }

        @Override
        public void onEvent(int event, String path) {
            if (event == CLOSE_WRITE) {
                File file = new File(SUPPLICANT_CONFIG_FILE);
                if (VDBG) localLog("wpa_supplicant.conf changed; new size = " + file.length());
            }
        }
    }


    /**
     * Fetch the list of configured networks
     * and enable all stored networks in supplicant.
     */
    void loadAndEnableAllNetworks() {
        if (DBG) log("Loading config and enabling all networks ");
        loadConfiguredNetworks();
        enableAllNetworks();
    }

    int getConfiguredNetworksSize() {
        return mConfiguredNetworks.size();
    }

    private List<WifiConfiguration>
    getConfiguredNetworks(Map<String, String> pskMap) {
        List<WifiConfiguration> networks = new ArrayList<>();
        for(WifiConfiguration config : mConfiguredNetworks.values()) {
            WifiConfiguration newConfig = new WifiConfiguration(config);
            // When updating this condition, update WifiStateMachine's CONNECT_NETWORK handler to
            // correctly handle updating existing configs that are filtered out here.
            if (config.autoJoinStatus == WifiConfiguration.AUTO_JOIN_DELETED || config.ephemeral) {
                // Do not enumerate and return this configuration to any one,
                // for instance WiFi Picker.
                // instead treat it as unknown. the configuration can still be retrieved
                // directly by the key or networkId
                continue;
            }

            if (pskMap != null && config.allowedKeyManagement != null
                    && config.allowedKeyManagement.get(WifiConfiguration.KeyMgmt.WPA_PSK)
                    && pskMap.containsKey(config.SSID)) {
                newConfig.preSharedKey = pskMap.get(config.SSID);
            }
            networks.add(newConfig);
        }
        return networks;
    }

    /**
     * This function returns all configuration, and is used for cebug and creating bug reports.
     */
    private List<WifiConfiguration>
    getAllConfiguredNetworks() {
        List<WifiConfiguration> networks = new ArrayList<>();
        for(WifiConfiguration config : mConfiguredNetworks.values()) {
            WifiConfiguration newConfig = new WifiConfiguration(config);
            networks.add(newConfig);
        }
        return networks;
    }

    /**
     * Fetch the list of currently configured networks
     * @return List of networks
     */
    List<WifiConfiguration> getConfiguredNetworks() {
        return getConfiguredNetworks(null);
    }

    /**
     * Fetch the list of currently configured networks, filled with real preSharedKeys
     * @return List of networks
     */
    List<WifiConfiguration> getPrivilegedConfiguredNetworks() {
        Map<String, String> pskMap = getCredentialsBySsidMap();
        return getConfiguredNetworks(pskMap);
    }

    /**
     * Find matching network for this scanResult
     */
    WifiConfiguration getMatchingConfig(ScanResult scanResult) {

        for (Map.Entry entry : mScanDetailCaches.entrySet()) {
            Integer netId = (Integer) entry.getKey();
            ScanDetailCache cache = (ScanDetailCache) entry.getValue();
            WifiConfiguration config = getWifiConfiguration(netId);
            if (config == null)
                continue;
            if (cache.get(scanResult.BSSID) != null) {
                return config;
            }
        }

        return null;
    }

    /**
     * Fetch the preSharedKeys for all networks.
     * @return a map from Ssid to preSharedKey.
     */
    private Map<String, String> getCredentialsBySsidMap() {
        return readNetworkVariablesFromSupplicantFile("psk");
    }

    /**
     * Fetch the list of currently configured networks that were recently seen
     *
     * @return List of networks
     */
    List<WifiConfiguration> getRecentConfiguredNetworks(int milli, boolean copy) {
        List<WifiConfiguration> networks = new ArrayList<WifiConfiguration>();

        for (WifiConfiguration config : mConfiguredNetworks.values()) {
            if (config.autoJoinStatus == WifiConfiguration.AUTO_JOIN_DELETED || config.ephemeral) {
                // Do not enumerate and return this configuration to any one,
                // instead treat it as unknown. the configuration can still be retrieved
                // directly by the key or networkId
                continue;
            }

            // Calculate the RSSI for scan results that are more recent than milli
            ScanDetailCache cache = getScanDetailCache(config);
            if (cache == null) {
                continue;
            }
            config.setVisibility(cache.getVisibility(milli));
            if (config.visibility == null) {
                continue;
            }
            if (config.visibility.rssi5 == WifiConfiguration.INVALID_RSSI &&
                    config.visibility.rssi24 == WifiConfiguration.INVALID_RSSI) {
                continue;
            }
            if (copy) {
                networks.add(new WifiConfiguration(config));
            } else {
                networks.add(config);
            }
        }
        return networks;
    }

    /**
     *  Update the configuration and BSSID with latest RSSI value.
     */
    void updateConfiguration(WifiInfo info) {
        WifiConfiguration config = getWifiConfiguration(info.getNetworkId());
        if (config != null && getScanDetailCache(config) != null) {
            ScanDetail scanDetail = getScanDetailCache(config).getScanDetail(info.getBSSID());
            if (scanDetail != null) {
                ScanResult result = scanDetail.getScanResult();
                long previousSeen = result.seen;
                int previousRssi = result.level;

                // Update the scan result
                scanDetail.setSeen();
                result.level = info.getRssi();

                // Average the RSSI value
                result.averageRssi(previousRssi, previousSeen,
                        WifiAutoJoinController.mScanResultMaximumAge);
                if (VDBG) {
                    loge("updateConfiguration freq=" + result.frequency
                        + " BSSID=" + result.BSSID
                        + " RSSI=" + result.level
                        + " " + config.configKey());
                }
            }
        }
    }

    /**
     * get the Wificonfiguration for this netId
     *
     * @return Wificonfiguration
     */
    WifiConfiguration getWifiConfiguration(int netId) {
        return mConfiguredNetworks.get(netId);
    }

    /**
     * Get the Wificonfiguration for this key
     * @return Wificonfiguration
     */
    WifiConfiguration getWifiConfiguration(String key) {
        return mConfiguredNetworks.getByConfigKey(key);
    }

    /**
     * Enable all networks and save config. This will be a no-op if the list
     * of configured networks indicates all networks as being enabled
     */
    void enableAllNetworks() {
        long now = System.currentTimeMillis();
        boolean networkEnabledStateChanged = false;

        for(WifiConfiguration config : mConfiguredNetworks.values()) {

            if(config != null && config.status == Status.DISABLED && !config.ephemeral
                    && (config.autoJoinStatus
                    <= WifiConfiguration.AUTO_JOIN_DISABLED_ON_AUTH_FAILURE)) {

                // Wait for 5 minutes before reenabling config that have known, repeated connection
                // or DHCP failures
                if (config.disableReason == WifiConfiguration.DISABLED_DHCP_FAILURE
                        || config.disableReason == WifiConfiguration.DISABLED_ASSOCIATION_REJECT
                        || config.disableReason == WifiConfiguration.DISABLED_AUTH_FAILURE) {
                    if (config.blackListTimestamp != 0
                           && now > config.blackListTimestamp
                           && (now - config.blackListTimestamp) < wifiConfigBlacklistMinTimeMilli) {
                        continue;
                    }
                }

                if(mWifiNative.enableNetwork(config.networkId, false)) {
                    networkEnabledStateChanged = true;
                    config.status = Status.ENABLED;

                    // Reset the blacklist condition
                    config.numConnectionFailures = 0;
                    config.numIpConfigFailures = 0;
                    config.numAuthFailures = 0;

                    // Reenable the wifi configuration
                    config.setAutoJoinStatus(WifiConfiguration.AUTO_JOIN_ENABLED);
                } else {
                    loge("Enable network failed on " + config.networkId);

                }
            }
        }

        if (networkEnabledStateChanged) {
            mWifiNative.saveConfig();
            sendConfiguredNetworksChangedBroadcast();
        }
    }

    private boolean setNetworkPriorityNative(int netId, int priority) {
        return mWifiNative.setNetworkVariable(netId,
                WifiConfiguration.priorityVarName, Integer.toString(priority));
    }

    private boolean setSSIDNative(int netId, String ssid) {
        return mWifiNative.setNetworkVariable(netId, WifiConfiguration.ssidVarName,
                encodeSSID(ssid));
    }

    public boolean updateLastConnectUid(WifiConfiguration config, int uid) {
        if (config != null) {
            if (config.lastConnectUid != uid) {
                config.lastConnectUid = uid;
                config.dirty = true;
                return true;
            }
        }
        return false;
    }

    /**
     * Selects the specified network for connection. This involves
     * updating the priority of all the networks and enabling the given
     * network while disabling others.
     *
     * Selecting a network will leave the other networks disabled and
     * a call to enableAllNetworks() needs to be issued upon a connection
     * or a failure event from supplicant
     *
     * @param config network to select for connection
     * @param updatePriorities makes config highest priority network
     * @return false if the network id is invalid
     */
    boolean selectNetwork(WifiConfiguration config, boolean updatePriorities, int uid) {
        if (VDBG) localLog("selectNetwork", config.networkId);
        if (config.networkId == INVALID_NETWORK_ID) return false;

        // Reset the priority of each network at start or if it goes too high.
        if (mLastPriority == -1 || mLastPriority > 1000000) {
            for(WifiConfiguration config2 : mConfiguredNetworks.values()) {
                if (updatePriorities) {
                    if (config2.networkId != INVALID_NETWORK_ID) {
                        config2.priority = 0;
                        setNetworkPriorityNative(config2.networkId, config.priority);
                    }
                }
            }
            mLastPriority = 0;
        }

        // Set to the highest priority and save the configuration.
        if (updatePriorities) {
            config.priority = ++mLastPriority;
            setNetworkPriorityNative(config.networkId, config.priority);
            buildPnoList();
        }

        if (config.isPasspoint()) {
            /* need to slap on the SSID of selected bssid to work */
            if (getScanDetailCache(config).size() != 0) {
                ScanDetail result = getScanDetailCache(config).getFirst();
                if (result == null) {
                    loge("Could not find scan result for " + config.BSSID);
                } else {
                    log("Setting SSID for " + config.networkId + " to" + result.getSSID());
                    setSSIDNative(config.networkId, result.getSSID());
                    config.SSID = result.getSSID();
                }

            } else {
                loge("Could not find bssid for " + config);
            }
        }

        if (updatePriorities)
            mWifiNative.saveConfig();
        else
            mWifiNative.selectNetwork(config.networkId);

        updateLastConnectUid(config, uid);
        writeKnownNetworkHistory(false);

        /* Enable the given network while disabling all other networks */
        enableNetworkWithoutBroadcast(config.networkId, true);

       /* Avoid saving the config & sending a broadcast to prevent settings
        * from displaying a disabled list of networks */
        return true;
    }

    /**
     * Add/update the specified configuration and save config
     *
     * @param config WifiConfiguration to be saved
     * @return network update result
     */
    NetworkUpdateResult saveNetwork(WifiConfiguration config, int uid) {
        WifiConfiguration conf;

        // A new network cannot have null SSID
        if (config == null || (config.networkId == INVALID_NETWORK_ID &&
                config.SSID == null)) {
            return new NetworkUpdateResult(INVALID_NETWORK_ID);
        }
        if (VDBG) localLog("WifiConfigStore: saveNetwork netId", config.networkId);
        if (VDBG) {
            loge("WifiConfigStore saveNetwork, size=" + mConfiguredNetworks.size()
                    + " SSID=" + config.SSID
                    + " Uid=" + Integer.toString(config.creatorUid)
                    + "/" + Integer.toString(config.lastUpdateUid));
        }

        if (mDeletedEphemeralSSIDs.remove(config.SSID)) {
            if (VDBG) {
                loge("WifiConfigStore: removed from ephemeral blacklist: " + config.SSID);
            }
            // NOTE: This will be flushed to disk as part of the addOrUpdateNetworkNative call
            // below, since we're creating/modifying a config.
        }

        boolean newNetwork = (config.networkId == INVALID_NETWORK_ID);
        NetworkUpdateResult result = addOrUpdateNetworkNative(config, uid);
        int netId = result.getNetworkId();

        if (VDBG) localLog("WifiConfigStore: saveNetwork got it back netId=", netId);

        /* enable a new network */
        if (newNetwork && netId != INVALID_NETWORK_ID) {
            if (VDBG) localLog("WifiConfigStore: will enable netId=", netId);

            mWifiNative.enableNetwork(netId, false);
            conf = mConfiguredNetworks.get(netId);
            if (conf != null)
                conf.status = Status.ENABLED;
        }

        conf = mConfiguredNetworks.get(netId);
        if (conf != null) {
            if (conf.autoJoinStatus != WifiConfiguration.AUTO_JOIN_ENABLED) {
                if (VDBG) localLog("WifiConfigStore: re-enabling: " + conf.SSID);

                // reenable autojoin, since new information has been provided
                conf.setAutoJoinStatus(WifiConfiguration.AUTO_JOIN_ENABLED);
                enableNetworkWithoutBroadcast(conf.networkId, false);
            }
            if (VDBG) {
                loge("WifiConfigStore: saveNetwork got config back netId="
                        + Integer.toString(netId)
                        + " uid=" + Integer.toString(config.creatorUid));
            }
        }

        mWifiNative.saveConfig();
        sendConfiguredNetworksChangedBroadcast(conf, result.isNewNetwork() ?
                WifiManager.CHANGE_REASON_ADDED : WifiManager.CHANGE_REASON_CONFIG_CHANGE);
        return result;
    }

    /**
     * Firmware is roaming away from this BSSID, and this BSSID was on 5GHz, and it's RSSI was good,
     * this means we have a situation where we would want to remain on this BSSID but firmware
     * is not successful at it.
     * This situation is observed on a small number of Access Points, b/17960587
     * In that situation, blacklist this BSSID really hard so as framework will not attempt to
     * roam to it for the next 8 hours. We do not to keep flipping between 2.4 and 5GHz band..
     * TODO: review the blacklisting strategy so as to make it softer and adaptive
     * @param info
     */
    void driverRoamedFrom(WifiInfo info) {
        if (info != null
            && info.getBSSID() != null
            && ScanResult.is5GHz(info.getFrequency())
            && info.getRssi() > (bandPreferenceBoostThreshold5.get() + 3)) {
            WifiConfiguration config = getWifiConfiguration(info.getNetworkId());
            if (config != null) {
                if (getScanDetailCache(config) != null) {
                    ScanResult result = getScanDetailCache(config).get(info.getBSSID());
                    if (result != null) {
                        result.setAutoJoinStatus(ScanResult.AUTO_ROAM_DISABLED + 1);
                    }
                }
            }
        }
    }

    void noteRoamingFailure(WifiConfiguration config, int reason) {
        if (config == null) return;
        config.lastRoamingFailure = System.currentTimeMillis();
        config.roamingFailureBlackListTimeMilli
                = 2 * (config.roamingFailureBlackListTimeMilli + 1000);
        if (config.roamingFailureBlackListTimeMilli
                > networkSwitchingBlackListPeriodMilli) {
            config.roamingFailureBlackListTimeMilli =
                    networkSwitchingBlackListPeriodMilli;
        }
        config.lastRoamingFailureReason = reason;
    }

    void saveWifiConfigBSSID(WifiConfiguration config) {
        // Sanity check the config is valid
        if (config == null || (config.networkId == INVALID_NETWORK_ID &&
                config.SSID == null)) {
            return;
        }

        // If an app specified a BSSID then dont over-write it
        if (config.BSSID != null && config.BSSID != "any") {
            return;
        }

        // If autojoin specified a BSSID then write it in the network block
        if (config.autoJoinBSSID != null) {
            loge("saveWifiConfigBSSID Setting BSSID for " + config.configKey()
                    + " to " + config.autoJoinBSSID);
            if (!mWifiNative.setNetworkVariable(
                    config.networkId,
                    WifiConfiguration.bssidVarName,
                    config.autoJoinBSSID)) {
                loge("failed to set BSSID: " + config.autoJoinBSSID);
            } else if (config.autoJoinBSSID.equals("any")) {
                // Paranoia, we just want to make sure that we restore the config to normal
                mWifiNative.saveConfig();
            }
        }
    }


    void updateStatus(int netId, DetailedState state) {
        if (netId != INVALID_NETWORK_ID) {
            WifiConfiguration config = mConfiguredNetworks.get(netId);
            if (config == null) return;
            switch (state) {
                case CONNECTED:
                    config.status = Status.CURRENT;
                    //we successfully connected, hence remove the blacklist
                    config.setAutoJoinStatus(WifiConfiguration.AUTO_JOIN_ENABLED);
                    break;
                case DISCONNECTED:
                    //If network is already disabled, keep the status
                    if (config.status == Status.CURRENT) {
                        config.status = Status.ENABLED;
                    }
                    break;
                default:
                    //do nothing, retain the existing state
                    break;
            }
        }
    }


    /**
     * Disable an ephemeral SSID for the purpose of auto-joining thru scored.
     * This SSID will never be scored anymore.
     * The only way to "un-disable it" is if the user create a network for that SSID and then
     * forget it.
     *
     * @param SSID caller must ensure that the SSID passed thru this API match
     *            the WifiConfiguration.SSID rules, and thus be surrounded by quotes.
     * @return the {@link WifiConfiguration} corresponding to this SSID, if any, so that we can
     *         disconnect if this is the current network.
     */
    WifiConfiguration disableEphemeralNetwork(String SSID) {
        if (SSID == null) {
            return null;
        }

        WifiConfiguration foundConfig = mConfiguredNetworks.getEphemeral(SSID);

        mDeletedEphemeralSSIDs.add(SSID);
        loge("Forget ephemeral SSID " + SSID + " num=" + mDeletedEphemeralSSIDs.size());

        if (foundConfig != null) {
            loge("Found ephemeral config in disableEphemeralNetwork: " + foundConfig.networkId);
        }

        // Force a write, because the mDeletedEphemeralSSIDs list has changed even though the
        // configurations may not have.
        writeKnownNetworkHistory(true);

        return foundConfig;
    }

    /**
     * Forget the specified network and save config
     *
     * @param netId network to forget
     * @return {@code true} if it succeeds, {@code false} otherwise
     */
    boolean forgetNetwork(int netId) {
        if (showNetworks) localLog("forgetNetwork", netId);

        WifiConfiguration config = mConfiguredNetworks.get(netId);
        boolean remove = removeConfigAndSendBroadcastIfNeeded(netId);
        if (!remove) {
            //success but we dont want to remove the network from supplicant conf file
            return true;
        }
        if (mWifiNative.removeNetwork(netId)) {
            if (config != null && config.isPasspoint()) {
                writePasspointConfigs(config.FQDN, null);
            }
            mWifiNative.saveConfig();
            writeKnownNetworkHistory(true);
            return true;
        } else {
            loge("Failed to remove network " + netId);
            return false;
        }
    }

    /**
     * Add/update a network. Note that there is no saveConfig operation.
     * This function is retained for compatibility with the public
     * API. The more powerful saveNetwork() is used by the
     * state machine
     *
     * @param config wifi configuration to add/update
     * @return network Id
     */
    int addOrUpdateNetwork(WifiConfiguration config, int uid) {
        if (showNetworks) localLog("addOrUpdateNetwork id=", config.networkId);
        //adding unconditional message to chase b/15111865
        Log.e(TAG, " key=" + config.configKey() + " netId=" + Integer.toString(config.networkId)
                + " uid=" + Integer.toString(config.creatorUid)
                + "/" + Integer.toString(config.lastUpdateUid));

        if (config.isPasspoint()) {
            /* create a temporary SSID with providerFriendlyName */
            Long csum = getChecksum(config.FQDN);
            config.SSID = csum.toString();
            config.enterpriseConfig.setDomainSuffixMatch(config.FQDN);
        }

        NetworkUpdateResult result = addOrUpdateNetworkNative(config, uid);
        if (result.getNetworkId() != WifiConfiguration.INVALID_NETWORK_ID) {
            WifiConfiguration conf = mConfiguredNetworks.get(result.getNetworkId());
            if (conf != null) {
                sendConfiguredNetworksChangedBroadcast(conf,
                    result.isNewNetwork ? WifiManager.CHANGE_REASON_ADDED :
                            WifiManager.CHANGE_REASON_CONFIG_CHANGE);
            }
        }

        return result.getNetworkId();
    }


    /**
     * Get the Wifi PNO list
     *
     * @return list of WifiNative.WifiPnoNetwork
     */
    private void buildPnoList() {
        mCachedPnoList = new ArrayList<WifiNative.WifiPnoNetwork>();

        ArrayList<WifiConfiguration> sortedWifiConfigurations
                = new ArrayList<WifiConfiguration>(getConfiguredNetworks());
        Log.e(TAG, "buildPnoList sortedWifiConfigurations size " + sortedWifiConfigurations.size());
        if (sortedWifiConfigurations.size() != 0) {
            // Sort by descending priority
            Collections.sort(sortedWifiConfigurations, new Comparator<WifiConfiguration>() {
                public int compare(WifiConfiguration a, WifiConfiguration b) {
<<<<<<< HEAD
                    if (a.priority < b.priority) {
                        return -1;
                    } else if (a.priority > b.priority) {
                        return 1;
                    }
                    return 0;
=======
                    return a.priority - b.priority;
>>>>>>> 57b578f2
                }
            });
        }

        for (WifiConfiguration config : sortedWifiConfigurations) {
            // Initialize the RSSI threshold with sane value:
            // Use the 2.4GHz threshold since most WifiConfigurations are dual bands
            // There is very little penalty with triggering too soon, i.e. if PNO finds a network
            // that has an RSSI too low for us to attempt joining it.
            int threshold = thresholdInitialAutoJoinAttemptMin24RSSI.get();
            Log.e(TAG, "found sortedWifiConfigurations : " + config.configKey());
            WifiNative.WifiPnoNetwork network = mWifiNative.new WifiPnoNetwork(config, threshold);
            mCachedPnoList.add(network);
        }
    }

    String[] getWhiteListedSsids(WifiConfiguration config) {
        int num_ssids = 0;
        String nonQuoteSSID;
        int length;
        if (enableSsidWhitelist.get() == false)
            return null;
        List<String> list = new ArrayList<String>();
        if (config == null)
            return null;
        if (config.linkedConfigurations == null) {
            return null;
        }
        if (config.SSID == null || TextUtils.isEmpty(config.SSID)) {
            return null;
        }
        for (String configKey : config.linkedConfigurations.keySet()) {

            // Sanity check that the linked configuration is still valid
            WifiConfiguration link = getWifiConfiguration(configKey);
            if (link == null) {
                continue;
            }

            if (link.autoJoinStatus != WifiConfiguration.AUTO_JOIN_ENABLED) {
                continue;
            }

            if (link.hiddenSSID == true) {
                continue;
            }

            if (link.SSID == null || TextUtils.isEmpty(link.SSID)) {
                continue;
            }

            length = link.SSID.length();
            if (length > 2 && (link.SSID.charAt(0) == '"') && link.SSID.charAt(length - 1) == '"') {
                nonQuoteSSID = link.SSID.substring(1, length - 1);
            } else {
                nonQuoteSSID = link.SSID;
            }

            list.add(nonQuoteSSID);
        }

        if (list.size() != 0) {
            length = config.SSID.length();
            if (length > 2 && (config.SSID.charAt(0) == '"')
                    && config.SSID.charAt(length - 1) == '"') {
                nonQuoteSSID = config.SSID.substring(1, length - 1);
            } else {
                nonQuoteSSID = config.SSID;
            }

            list.add(nonQuoteSSID);
        }

        return (String[])list.toArray(new String[0]);
    }

    /**
     * Remove a network. Note that there is no saveConfig operation.
     * This function is retained for compatibility with the public
     * API. The more powerful forgetNetwork() is used by the
     * state machine for network removal
     *
     * @param netId network to be removed
     * @return {@code true} if it succeeds, {@code false} otherwise
     */
    boolean removeNetwork(int netId) {
        if (showNetworks) localLog("removeNetwork", netId);
        WifiConfiguration config = mConfiguredNetworks.get(netId);
        boolean ret = mWifiNative.removeNetwork(netId);
        if (ret) {
            removeConfigAndSendBroadcastIfNeeded(netId);
            if (config != null && config.isPasspoint()) {
                writePasspointConfigs(config.FQDN, null);
            }
        }
        return ret;
    }


    static private Long getChecksum(String source) {
        Checksum csum = new CRC32();
        csum.update(source.getBytes(), 0, source.getBytes().length);
        return csum.getValue();
    }

    private boolean removeConfigAndSendBroadcastIfNeeded(int netId) {
        WifiConfiguration config = mConfiguredNetworks.get(netId);
        if (config != null) {
            if (VDBG) {
                loge("removeNetwork " + Integer.toString(netId) + " key=" +
                        config.configKey() + " config.id=" + Integer.toString(config.networkId));
            }

            // cancel the last user choice
            if (config.configKey().equals(lastSelectedConfiguration)) {
                lastSelectedConfiguration = null;
            }

            // Remove any associated keys
            if (config.enterpriseConfig != null) {
                removeKeys(config.enterpriseConfig);
            }

            if (config.selfAdded || config.linkedConfigurations != null
                    || config.allowedKeyManagement.get(KeyMgmt.WPA_PSK)) {
                if (!TextUtils.isEmpty(config.SSID)) {
                    /* Remember that we deleted this PSK SSID */
                    if (config.SSID != null) {
                        Long csum = getChecksum(config.SSID);
                        mDeletedSSIDs.add(csum);
                        loge("removeNetwork " + Integer.toString(netId)
                                + " key=" + config.configKey()
                                + " config.id=" + Integer.toString(config.networkId)
                                + "  crc=" + csum);
                    } else {
                        loge("removeNetwork " + Integer.toString(netId)
                                + " key=" + config.configKey()
                                + " config.id=" + Integer.toString(config.networkId));
                    }
                }
            }

            mConfiguredNetworks.remove(netId);
            mScanDetailCaches.remove(netId);

            writeIpAndProxyConfigurations();
            sendConfiguredNetworksChangedBroadcast(config, WifiManager.CHANGE_REASON_REMOVED);
            writeKnownNetworkHistory(true);
        }
        return true;
    }

    /*
     * Remove all networks associated with an application
     *
     * @param packageName name of the package of networks to remove
     * @return {@code true} if all networks removed successfully, {@code false} otherwise
     */
    boolean removeNetworksForApp(ApplicationInfo app) {
        if (app == null || app.packageName == null) {
            return false;
        }

        boolean success = true;

        WifiConfiguration [] copiedConfigs =
                mConfiguredNetworks.values().toArray(new WifiConfiguration[0]);
        for (WifiConfiguration config : copiedConfigs) {
            if (app.uid != config.creatorUid || !app.packageName.equals(config.creatorName)) {
                continue;
            }
            if (showNetworks) {
                localLog("Removing network " + config.SSID
                         + ", application \"" + app.packageName + "\" uninstalled"
                         + " from user " + UserHandle.getUserId(app.uid));
            }
            success &= removeNetwork(config.networkId);
        }

        mWifiNative.saveConfig();

        return success;
    }

    boolean removeNetworksForUser(int userId) {
        boolean success = true;

        WifiConfiguration[] copiedConfigs =
                mConfiguredNetworks.values().toArray(new WifiConfiguration[0]);
        for (WifiConfiguration config : copiedConfigs) {
            if (userId != UserHandle.getUserId(config.creatorUid)) {
                continue;
            }
            success &= removeNetwork(config.networkId);
            if (showNetworks) {
                localLog("Removing network " + config.SSID
                        + ", user " + userId + " removed");
            }
        }

        return success;
    }

    /**
     * Enable a network. Note that there is no saveConfig operation.
     * This function is retained for compatibility with the public
     * API. The more powerful selectNetwork()/saveNetwork() is used by the
     * state machine for connecting to a network
     *
     * @param netId network to be enabled
     * @return {@code true} if it succeeds, {@code false} otherwise
     */
    boolean enableNetwork(int netId, boolean disableOthers, int uid) {
        boolean ret = enableNetworkWithoutBroadcast(netId, disableOthers);
        if (disableOthers) {
            if (VDBG) localLog("enableNetwork(disableOthers=true, uid=" + uid + ") ", netId);
            updateLastConnectUid(getWifiConfiguration(netId), uid);
            writeKnownNetworkHistory(false);
            sendConfiguredNetworksChangedBroadcast();
        } else {
            if (VDBG) localLog("enableNetwork(disableOthers=false) ", netId);
            WifiConfiguration enabledNetwork;
            synchronized(mConfiguredNetworks) {                     // !!! Useless synchronization!
                enabledNetwork = mConfiguredNetworks.get(netId);
            }
            // check just in case the network was removed by someone else.
            if (enabledNetwork != null) {
                sendConfiguredNetworksChangedBroadcast(enabledNetwork,
                        WifiManager.CHANGE_REASON_CONFIG_CHANGE);
            }
        }
        return ret;
    }

    boolean enableNetworkWithoutBroadcast(int netId, boolean disableOthers) {
        boolean ret = mWifiNative.enableNetwork(netId, disableOthers);

        WifiConfiguration config = mConfiguredNetworks.get(netId);
        if (config != null) config.status = Status.ENABLED;

        if (disableOthers) {
            markAllNetworksDisabledExcept(netId);
        }
        return ret;
    }

    void disableAllNetworks() {
        if (VDBG) localLog("disableAllNetworks");
        boolean networkDisabled = false;
        for (WifiConfiguration enabled : mConfiguredNetworks.getEnabledNetworks()) {
            if(mWifiNative.disableNetwork(enabled.networkId)) {
                networkDisabled = true;
                enabled.status = Status.DISABLED;
            } else {
                loge("Disable network failed on " + enabled.networkId);
            }
        }

        if (networkDisabled) {
            sendConfiguredNetworksChangedBroadcast();
        }
    }
    /**
     * Disable a network. Note that there is no saveConfig operation.
     * @param netId network to be disabled
     * @return {@code true} if it succeeds, {@code false} otherwise
     */
    boolean disableNetwork(int netId) {
        boolean ret = disableNetwork(netId, WifiConfiguration.DISABLED_UNKNOWN_REASON);
        if (ret) {
            mWifiStateMachine.registerNetworkDisabled(netId);
        }
        return ret;
    }

    /**
     * Disable a network. Note that there is no saveConfig operation.
     * @param netId network to be disabled
     * @param reason reason code network was disabled
     * @return {@code true} if it succeeds, {@code false} otherwise
     */
    boolean disableNetwork(int netId, int reason) {
        if (VDBG) localLog("disableNetwork", netId);
        boolean ret = mWifiNative.disableNetwork(netId);
        WifiConfiguration network = null;
        WifiConfiguration config = mConfiguredNetworks.get(netId);

        if (VDBG) {
            if (config != null) {
                loge("disableNetwork netId=" + Integer.toString(netId)
                        + " SSID=" + config.SSID
                        + " disabled=" + (config.status == Status.DISABLED)
                        + " reason=" + Integer.toString(config.disableReason));
            }
        }
        /* Only change the reason if the network was not previously disabled
        /* and the reason is not DISABLED_BY_WIFI_MANAGER, that is, if a 3rd party
         * set its configuration as disabled, then leave it disabled */
        if (config != null) {
            if (config.status != Status.DISABLED
                && config.disableReason != WifiConfiguration.DISABLED_BY_WIFI_MANAGER) {
                config.status = Status.DISABLED;
                config.disableReason = reason;
                network = config;
            }
            if (reason == WifiConfiguration.DISABLED_BY_WIFI_MANAGER) {
                // Make sure autojoin wont reenable this configuration without further user
                // intervention
                config.status = Status.DISABLED;
                config.autoJoinStatus = WifiConfiguration.AUTO_JOIN_DISABLED_USER_ACTION;
            }
        }
        if (network != null) {
            sendConfiguredNetworksChangedBroadcast(network,
                    WifiManager.CHANGE_REASON_CONFIG_CHANGE);
        }
        return ret;
    }

    /**
     * Save the configured networks in supplicant to disk
     * @return {@code true} if it succeeds, {@code false} otherwise
     */
    boolean saveConfig() {
        return mWifiNative.saveConfig();
    }

    /**
     * Start WPS pin method configuration with pin obtained
     * from the access point
     * @param config WPS configuration
     * @return Wps result containing status and pin
     */
    WpsResult startWpsWithPinFromAccessPoint(WpsInfo config) {
        WpsResult result = new WpsResult();
        if (mWifiNative.startWpsRegistrar(config.BSSID, config.pin)) {
            /* WPS leaves all networks disabled */
            markAllNetworksDisabled();
            result.status = WpsResult.Status.SUCCESS;
        } else {
            loge("Failed to start WPS pin method configuration");
            result.status = WpsResult.Status.FAILURE;
        }
        return result;
    }

    /**
     * Start WPS pin method configuration with pin obtained
     * from the device
     * @return WpsResult indicating status and pin
     */
    WpsResult startWpsWithPinFromDevice(WpsInfo config) {
        WpsResult result = new WpsResult();
        result.pin = mWifiNative.startWpsPinDisplay(config.BSSID);
        /* WPS leaves all networks disabled */
        if (!TextUtils.isEmpty(result.pin)) {
            markAllNetworksDisabled();
            result.status = WpsResult.Status.SUCCESS;
        } else {
            loge("Failed to start WPS pin method configuration");
            result.status = WpsResult.Status.FAILURE;
        }
        return result;
    }

    /**
     * Start WPS push button configuration
     * @param config WPS configuration
     * @return WpsResult indicating status and pin
     */
    WpsResult startWpsPbc(WpsInfo config) {
        WpsResult result = new WpsResult();
        if (mWifiNative.startWpsPbc(config.BSSID)) {
            /* WPS leaves all networks disabled */
            markAllNetworksDisabled();
            result.status = WpsResult.Status.SUCCESS;
        } else {
            loge("Failed to start WPS push button configuration");
            result.status = WpsResult.Status.FAILURE;
        }
        return result;
    }

    /**
     * Fetch the static IP configuration for a given network id
     */
    StaticIpConfiguration getStaticIpConfiguration(int netId) {
        WifiConfiguration config = mConfiguredNetworks.get(netId);
        if (config != null) {
            return config.getStaticIpConfiguration();
        }
        return null;
    }

    /**
     * Set the static IP configuration for a given network id
     */
    void setStaticIpConfiguration(int netId, StaticIpConfiguration staticIpConfiguration) {
        WifiConfiguration config = mConfiguredNetworks.get(netId);
        if (config != null) {
            config.setStaticIpConfiguration(staticIpConfiguration);
        }
    }

    /**
     * set default GW MAC address
     */
    void setDefaultGwMacAddress(int netId, String macAddress) {
        WifiConfiguration config = mConfiguredNetworks.get(netId);
        if (config != null) {
            //update defaultGwMacAddress
            config.defaultGwMacAddress = macAddress;
        }
    }


    /**
     * Fetch the proxy properties for a given network id
     * @param netId id
     * @return ProxyInfo for the network id
     */
    ProxyInfo getProxyProperties(int netId) {
        WifiConfiguration config = mConfiguredNetworks.get(netId);
        if (config != null) {
            return config.getHttpProxy();
        }
        return null;
    }

    /**
     * Return if the specified network is using static IP
     * @param netId id
     * @return {@code true} if using static ip for netId
     */
    boolean isUsingStaticIp(int netId) {
        WifiConfiguration config = mConfiguredNetworks.get(netId);
        if (config != null && config.getIpAssignment() == IpAssignment.STATIC) {
            return true;
        }
        return false;
    }

    boolean isEphemeral(int netId) {
        WifiConfiguration config = mConfiguredNetworks.get(netId);
        return config != null && config.ephemeral;
    }

    /**
     * Should be called when a single network configuration is made.
     * @param network The network configuration that changed.
     * @param reason The reason for the change, should be one of WifiManager.CHANGE_REASON_ADDED,
     * WifiManager.CHANGE_REASON_REMOVED, or WifiManager.CHANGE_REASON_CHANGE.
     */
    private void sendConfiguredNetworksChangedBroadcast(WifiConfiguration network,
            int reason) {
        Intent intent = new Intent(WifiManager.CONFIGURED_NETWORKS_CHANGED_ACTION);
        intent.addFlags(Intent.FLAG_RECEIVER_REGISTERED_ONLY_BEFORE_BOOT);
        intent.putExtra(WifiManager.EXTRA_MULTIPLE_NETWORKS_CHANGED, false);
        intent.putExtra(WifiManager.EXTRA_WIFI_CONFIGURATION, network);
        intent.putExtra(WifiManager.EXTRA_CHANGE_REASON, reason);
        mContext.sendBroadcastAsUser(intent, UserHandle.ALL);
    }

    /**
     * Should be called when multiple network configuration changes are made.
     */
    private void sendConfiguredNetworksChangedBroadcast() {
        Intent intent = new Intent(WifiManager.CONFIGURED_NETWORKS_CHANGED_ACTION);
        intent.addFlags(Intent.FLAG_RECEIVER_REGISTERED_ONLY_BEFORE_BOOT);
        intent.putExtra(WifiManager.EXTRA_MULTIPLE_NETWORKS_CHANGED, true);
        mContext.sendBroadcastAsUser(intent, UserHandle.ALL);
    }

    void loadConfiguredNetworks() {

        mLastPriority = 0;

        mConfiguredNetworks.clear();

        int last_id = -1;
        boolean done = false;
        while (!done) {

            String listStr = mWifiNative.listNetworks(last_id);
            if (listStr == null)
                return;

            String[] lines = listStr.split("\n");

            if (showNetworks) {
                localLog("WifiConfigStore: loadConfiguredNetworks:  ");
                for (String net : lines) {
                    localLog(net);
                }
            }

            // Skip the first line, which is a header
            for (int i = 1; i < lines.length; i++) {
                String[] result = lines[i].split("\t");
                // network-id | ssid | bssid | flags
                WifiConfiguration config = new WifiConfiguration();
                try {
                    config.networkId = Integer.parseInt(result[0]);
                    last_id = config.networkId;
                } catch(NumberFormatException e) {
                    loge("Failed to read network-id '" + result[0] + "'");
                    continue;
                }
                if (result.length > 3) {
                    if (result[3].indexOf("[CURRENT]") != -1)
                        config.status = WifiConfiguration.Status.CURRENT;
                    else if (result[3].indexOf("[DISABLED]") != -1)
                        config.status = WifiConfiguration.Status.DISABLED;
                    else
                        config.status = WifiConfiguration.Status.ENABLED;
                } else {
                    config.status = WifiConfiguration.Status.ENABLED;
                }

                readNetworkVariables(config);

                Checksum csum = new CRC32();
                if (config.SSID != null) {
                    csum.update(config.SSID.getBytes(), 0, config.SSID.getBytes().length);
                    long d = csum.getValue();
                    if (mDeletedSSIDs.contains(d)) {
                        loge(" got CRC for SSID " + config.SSID + " -> " + d + ", was deleted");
                    }
                }

                if (config.priority > mLastPriority) {
                    mLastPriority = config.priority;
                }

                config.setIpAssignment(IpAssignment.DHCP);
                config.setProxySettings(ProxySettings.NONE);

                if (mConfiguredNetworks.getByConfigKey(config.configKey()) != null) {
                    // That SSID is already known, just ignore this duplicate entry
                    if (showNetworks) localLog("discarded duplicate network ", config.networkId);
                } else if(WifiServiceImpl.isValid(config)){
                    mConfiguredNetworks.put(config.networkId, config);
                    if (showNetworks) localLog("loaded configured network", config.networkId);
                } else {
                    if (showNetworks) log("Ignoring loaded configured for network " + config.networkId
                        + " because config are not valid");
                }
            }

            done = (lines.length == 1);
        }

        readPasspointConfig();
        readIpAndProxyConfigurations();
        readNetworkHistory();
        readAutoJoinConfig();

        buildPnoList();

        sendConfiguredNetworksChangedBroadcast();

        if (showNetworks) localLog("loadConfiguredNetworks loaded " + mConfiguredNetworks.size() + " networks");

        if (mConfiguredNetworks.isEmpty()) {
            // no networks? Lets log if the file contents
            logKernelTime();
            logContents(SUPPLICANT_CONFIG_FILE);
            logContents(SUPPLICANT_CONFIG_FILE_BACKUP);
            logContents(networkHistoryConfigFile);
        }
    }

    private void logContents(String file) {
        localLog("--- Begin " + file + " ---", true);
        BufferedReader reader = null;
        try {
            reader = new BufferedReader(new FileReader(file));
            for (String line = reader.readLine(); line != null; line = reader.readLine()) {
                localLog(line, true);
            }
        } catch (FileNotFoundException e) {
            localLog("Could not open " + file + ", " + e, true);
        } catch (IOException e) {
            localLog("Could not read " + file + ", " + e, true);
        } finally {
            try {
                if (reader != null) {
                    reader.close();
                }
            } catch (IOException e) {
                // Just ignore the fact that we couldn't close
            }
        }
        localLog("--- End " + file + " Contents ---", true);
    }

    private Map<String, String> readNetworkVariablesFromSupplicantFile(String key) {
        Map<String, String> result = new HashMap<>();
        BufferedReader reader = null;
        if (VDBG) loge("readNetworkVariablesFromSupplicantFile key=" + key);

        try {
            reader = new BufferedReader(new FileReader(SUPPLICANT_CONFIG_FILE));
            boolean found = false;
            String networkSsid = null;
            String value = null;

            for (String line = reader.readLine(); line != null; line = reader.readLine()) {

                if (line.matches("[ \\t]*network=\\{")) {
                    found = true;
                    networkSsid = null;
                    value = null;
                } else if (line.matches("[ \\t]*\\}")) {
                    found = false;
                    networkSsid = null;
                    value = null;
                }

                if (found) {
                    String trimmedLine = line.trim();
                    if (trimmedLine.startsWith("ssid=")) {
                        networkSsid = trimmedLine.substring(5);
                    } else if (trimmedLine.startsWith(key + "=")) {
                        value = trimmedLine.substring(key.length() + 1);
                    }

                    if (networkSsid != null && value != null) {
                        result.put(networkSsid, value);
                    }
                }
            }
        } catch (FileNotFoundException e) {
            if (VDBG) loge("Could not open " + SUPPLICANT_CONFIG_FILE + ", " + e);
        } catch (IOException e) {
            if (VDBG) loge("Could not read " + SUPPLICANT_CONFIG_FILE + ", " + e);
        } finally {
            try {
                if (reader != null) {
                    reader.close();
                }
            } catch (IOException e) {
                // Just ignore the fact that we couldn't close
            }
        }

        return result;
    }

    private String readNetworkVariableFromSupplicantFile(String ssid, String key) {
        long start = SystemClock.elapsedRealtimeNanos();
        Map<String, String> data = readNetworkVariablesFromSupplicantFile(key);
        long end = SystemClock.elapsedRealtimeNanos();

        if (VDBG) {
            loge("readNetworkVariableFromSupplicantFile ssid=[" + ssid + "] key=" + key
                    + " duration=" + (long)(end - start));
        }
        return data.get(ssid);
    }

    /* Mark all networks except specified netId as disabled */
    private void markAllNetworksDisabledExcept(int netId) {
        for(WifiConfiguration config : mConfiguredNetworks.values()) {
            if(config != null && config.networkId != netId) {
                if (config.status != Status.DISABLED) {
                    config.status = Status.DISABLED;
                    config.disableReason = WifiConfiguration.DISABLED_UNKNOWN_REASON;
                }
            }
        }
    }

    private void markAllNetworksDisabled() {
        markAllNetworksDisabledExcept(INVALID_NETWORK_ID);
    }

    boolean needsUnlockedKeyStore() {

        // Any network using certificates to authenticate access requires
        // unlocked key store; unless the certificates can be stored with
        // hardware encryption

        for(WifiConfiguration config : mConfiguredNetworks.values()) {

            if (config.allowedKeyManagement.get(KeyMgmt.WPA_EAP)
                    && config.allowedKeyManagement.get(KeyMgmt.IEEE8021X)) {

                if (needsSoftwareBackedKeyStore(config.enterpriseConfig)) {
                    return true;
                }
            }
        }

        return false;
    }

    void readPasspointConfig() {

        List<HomeSP> homeSPs;
        try {
            homeSPs = mMOManager.loadAllSPs();
        } catch (IOException e) {
            loge("Could not read " + PPS_FILE + " : " + e);
            return;
        }

        mConfiguredNetworks.populatePasspointData(homeSPs, mWifiNative);
    }

    public void writePasspointConfigs(final String fqdn, final HomeSP homeSP) {
        mWriter.write(PPS_FILE, new DelayedDiskWrite.Writer() {
            @Override
            public void onWriteCalled(DataOutputStream out) throws IOException {
                try {
                    if (homeSP != null) {
                        mMOManager.addSP(homeSP);
                    }
                    else {
                        mMOManager.removeSP(fqdn);
                    }
                } catch (IOException e) {
                    loge("Could not write " + PPS_FILE + " : " + e);
                }
            }
        }, false);
    }

    public void writeKnownNetworkHistory(boolean force) {
        boolean needUpdate = force;

        /* Make a copy */
        final List<WifiConfiguration> networks = new ArrayList<WifiConfiguration>();
        for (WifiConfiguration config : mConfiguredNetworks.values()) {
            networks.add(new WifiConfiguration(config));
            if (config.dirty == true) {
                loge(" rewrite network history for " + config.configKey());
                config.dirty = false;
                needUpdate = true;
            }
        }
        if (VDBG) {
            loge(" writeKnownNetworkHistory() num networks:" +
                    mConfiguredNetworks.size() + " needWrite=" + needUpdate);
        }
        if (needUpdate == false) {
            return;
        }
        mWriter.write(networkHistoryConfigFile, new DelayedDiskWrite.Writer() {
            public void onWriteCalled(DataOutputStream out) throws IOException {
                for (WifiConfiguration config : networks) {
                    //loge("onWriteCalled write SSID: " + config.SSID);
                   /* if (config.getLinkProperties() != null)
                        loge(" lp " + config.getLinkProperties().toString());
                    else
                        loge("attempt config w/o lp");
                    */

                    if (VDBG) {
                        int num = 0;
                        int numlink = 0;
                        if (config.connectChoices != null) {
                            num = config.connectChoices.size();
                        }
                        if (config.linkedConfigurations != null) {
                            numlink = config.linkedConfigurations.size();
                        }
                        loge("saving network history: " + config.configKey()  + " gw: " +
                                config.defaultGwMacAddress + " autojoin-status: " +
                                config.autoJoinStatus + " ephemeral=" + config.ephemeral
                                + " choices:" + Integer.toString(num)
                                + " link:" + Integer.toString(numlink)
                                + " status:" + Integer.toString(config.status)
                                + " nid:" + Integer.toString(config.networkId));
                    }

                    if (!WifiServiceImpl.isValid(config))
                        continue;

                    if (config.SSID == null) {
                        if (VDBG) {
                            loge("writeKnownNetworkHistory trying to write config with null SSID");
                        }
                        continue;
                    }
                    if (VDBG) {
                        loge("writeKnownNetworkHistory write config " + config.configKey());
                    }
                    out.writeUTF(CONFIG_KEY + SEPARATOR + config.configKey() + NL);

                    if (config.SSID != null) {
                        out.writeUTF(SSID_KEY + SEPARATOR + config.SSID + NL);
                    }
                    if (config.FQDN != null) {
                        out.writeUTF(FQDN_KEY + SEPARATOR + config.FQDN + NL);
                    }

                    out.writeUTF(PRIORITY_KEY + SEPARATOR +
                            Integer.toString(config.priority) + NL);
                    out.writeUTF(STATUS_KEY + SEPARATOR +
                            Integer.toString(config.autoJoinStatus) + NL);
                    out.writeUTF(SUPPLICANT_STATUS_KEY + SEPARATOR +
                            Integer.toString(config.status) + NL);
                    out.writeUTF(SUPPLICANT_DISABLE_REASON_KEY + SEPARATOR +
                            Integer.toString(config.disableReason) + NL);
                    out.writeUTF(NETWORK_ID_KEY + SEPARATOR +
                            Integer.toString(config.networkId) + NL);
                    out.writeUTF(SELF_ADDED_KEY + SEPARATOR +
                            Boolean.toString(config.selfAdded) + NL);
                    out.writeUTF(DID_SELF_ADD_KEY + SEPARATOR +
                            Boolean.toString(config.didSelfAdd) + NL);
                    out.writeUTF(NO_INTERNET_ACCESS_REPORTS_KEY + SEPARATOR +
                            Integer.toString(config.numNoInternetAccessReports) + NL);
                    out.writeUTF(VALIDATED_INTERNET_ACCESS_KEY + SEPARATOR +
                            Boolean.toString(config.validatedInternetAccess) + NL);
                    out.writeUTF(EPHEMERAL_KEY + SEPARATOR +
                            Boolean.toString(config.ephemeral) + NL);
                    if (config.creationTime != null) {
                        out.writeUTF(CREATION_TIME_KEY + SEPARATOR + config.creationTime + NL);
                    }
                    if (config.updateTime != null) {
                        out.writeUTF(UPDATE_TIME_KEY + SEPARATOR + config.updateTime + NL);
                    }
                    if (config.peerWifiConfiguration != null) {
                        out.writeUTF(PEER_CONFIGURATION_KEY + SEPARATOR +
                                config.peerWifiConfiguration + NL);
                    }
                    out.writeUTF(NUM_CONNECTION_FAILURES_KEY + SEPARATOR +
                            Integer.toString(config.numConnectionFailures) + NL);
                    out.writeUTF(NUM_AUTH_FAILURES_KEY + SEPARATOR +
                            Integer.toString(config.numAuthFailures) + NL);
                    out.writeUTF(NUM_IP_CONFIG_FAILURES_KEY + SEPARATOR +
                            Integer.toString(config.numIpConfigFailures) + NL);
                    out.writeUTF(SCORER_OVERRIDE_KEY + SEPARATOR +
                            Integer.toString(config.numScorerOverride) + NL);
                    out.writeUTF(SCORER_OVERRIDE_AND_SWITCH_KEY + SEPARATOR +
                            Integer.toString(config.numScorerOverrideAndSwitchedNetwork) + NL);
                    out.writeUTF(NUM_ASSOCIATION_KEY + SEPARATOR +
                            Integer.toString(config.numAssociation) + NL);
                    out.writeUTF(JOIN_ATTEMPT_BOOST_KEY + SEPARATOR +
                            Integer.toString(config.autoJoinUseAggressiveJoinAttemptThreshold)+ NL);
                    //out.writeUTF(BLACKLIST_MILLI_KEY + SEPARATOR +
                    // Long.toString(config.blackListTimestamp) + NL);
                    out.writeUTF(CREATOR_UID_KEY + SEPARATOR +
                            Integer.toString(config.creatorUid) + NL);
                    out.writeUTF(CONNECT_UID_KEY + SEPARATOR +
                            Integer.toString(config.lastConnectUid) + NL);
                    out.writeUTF(UPDATE_UID_KEY + SEPARATOR +
                            Integer.toString(config.lastUpdateUid) + NL);
                    out.writeUTF(CREATOR_NAME_KEY + SEPARATOR +
                            config.creatorName + NL);
                    out.writeUTF(UPDATE_NAME_KEY + SEPARATOR +
                            config.lastUpdateName + NL);
                    out.writeUTF(USER_APPROVED_KEY + SEPARATOR +
                            Integer.toString(config.userApproved) + NL);
                    String allowedKeyManagementString =
                            makeString(config.allowedKeyManagement,
                                    WifiConfiguration.KeyMgmt.strings);
                    out.writeUTF(AUTH_KEY + SEPARATOR +
                            allowedKeyManagementString + NL);

                    if (config.connectChoices != null) {
                        for (String key : config.connectChoices.keySet()) {
                            Integer choice = config.connectChoices.get(key);
                            out.writeUTF(CHOICE_KEY + SEPARATOR +
                                    key + "=" + choice.toString() + NL);
                        }
                    }
                    if (config.linkedConfigurations != null) {
                        log("writeKnownNetworkHistory write linked "
                                + config.linkedConfigurations.size());

                        for (String key : config.linkedConfigurations.keySet()) {
                            out.writeUTF(LINK_KEY + SEPARATOR + key + NL);
                        }
                    }

                    String macAddress = config.defaultGwMacAddress;
                    if (macAddress != null) {
                        out.writeUTF(DEFAULT_GW_KEY + SEPARATOR + macAddress + NL);
                    }

                    if (getScanDetailCache(config) != null) {
                        for (ScanDetail scanDetail : getScanDetailCache(config).values()) {
                            ScanResult result = scanDetail.getScanResult();
                            out.writeUTF(BSSID_KEY + SEPARATOR +
                                    result.BSSID + NL);

                            out.writeUTF(FREQ_KEY + SEPARATOR +
                                    Integer.toString(result.frequency) + NL);

                            out.writeUTF(RSSI_KEY + SEPARATOR +
                                    Integer.toString(result.level) + NL);

                            out.writeUTF(BSSID_STATUS_KEY + SEPARATOR +
                                    Integer.toString(result.autoJoinStatus) + NL);

                            //if (result.seen != 0) {
                            //    out.writeUTF(MILLI_KEY + SEPARATOR + Long.toString(result.seen)
                            //            + NL);
                            //}
                            out.writeUTF(BSSID_KEY_END + NL);
                        }
                    }
                    if (config.lastFailure != null) {
                        out.writeUTF(FAILURE_KEY + SEPARATOR + config.lastFailure + NL);
                    }
                    out.writeUTF(NL);
                    // Add extra blank lines for clarity
                    out.writeUTF(NL);
                    out.writeUTF(NL);
                }
                if (mDeletedSSIDs != null && mDeletedSSIDs.size() > 0) {
                    for (Long i : mDeletedSSIDs) {
                        out.writeUTF(DELETED_CRC32_KEY);
                        out.writeUTF(String.valueOf(i));
                        out.writeUTF(NL);
                    }
                }
                if (mDeletedEphemeralSSIDs != null && mDeletedEphemeralSSIDs.size() > 0) {
                    for (String ssid : mDeletedEphemeralSSIDs) {
                        out.writeUTF(DELETED_EPHEMERAL_KEY);
                        out.writeUTF(ssid);
                        out.writeUTF(NL);
                    }
                }
            }
        });
    }

    public void setLastSelectedConfiguration(int netId) {
        if (VDBG) {
            loge("setLastSelectedConfiguration " + Integer.toString(netId));
        }
        if (netId == WifiConfiguration.INVALID_NETWORK_ID) {
            lastSelectedConfiguration = null;
        } else {
            WifiConfiguration selected = getWifiConfiguration(netId);
            if (selected == null) {
                lastSelectedConfiguration = null;
            } else {
                lastSelectedConfiguration = selected.configKey();
                selected.numConnectionFailures = 0;
                selected.numIpConfigFailures = 0;
                selected.numAuthFailures = 0;
                selected.numNoInternetAccessReports = 0;
                if (VDBG) {
                    loge("setLastSelectedConfiguration now: " + lastSelectedConfiguration);
                }
            }
        }
    }

    public String getLastSelectedConfiguration() {
        return lastSelectedConfiguration;
    }

    public boolean isLastSelectedConfiguration(WifiConfiguration config) {
        return (lastSelectedConfiguration != null
                && config != null
                && lastSelectedConfiguration.equals(config.configKey()));
    }

    private void readNetworkHistory() {
        if (showNetworks) {
            localLog("readNetworkHistory() path:" + networkHistoryConfigFile);
        }

        try (DataInputStream in =
                     new DataInputStream(new BufferedInputStream(
                             new FileInputStream(networkHistoryConfigFile)))) {

            String bssid = null;
            String ssid = null;

            int freq = 0;
            int status = 0;
            long seen = 0;
            int rssi = WifiConfiguration.INVALID_RSSI;
            String caps = null;

            WifiConfiguration config = null;
            while (true) {
                String line = in.readUTF();
                if (line == null) {
                    break;
                }
                int colon = line.indexOf(':');
                if (colon < 0) {
                    continue;
                }

                String key = line.substring(0, colon).trim();
                String value = line.substring(colon + 1).trim();

                if (key.equals(CONFIG_KEY)) {

                    config = mConfiguredNetworks.getByConfigKey(value);
                    
                    // skip reading that configuration data
                    // since we don't have a corresponding network ID
                    if (config == null) {
                        localLog("readNetworkHistory didnt find netid for hash="
                                + Integer.toString(value.hashCode())
                                + " key: " + value);
                        mLostConfigsDbg.add(value);
                        continue;
                    } else {
                        // After an upgrade count old connections as owned by system
                        if (config.creatorName == null || config.lastUpdateName == null) {
                            config.creatorName =
                                mContext.getPackageManager().getNameForUid(Process.SYSTEM_UID);
                            config.lastUpdateName = config.creatorName;

                            if (DBG) Log.w(TAG, "Upgrading network " + config.networkId
                                    + " to " + config.creatorName);
                        }
                    }
                } else if (config != null) {
                    switch (key) {
                        case SSID_KEY:
                            if (config.isPasspoint()) {
                                break;
                            }
                            ssid = value;
                            if (config.SSID != null && !config.SSID.equals(ssid)) {
                                loge("Error parsing network history file, mismatched SSIDs");
                                config = null; //error
                                ssid = null;
                            } else {
                                config.SSID = ssid;
                            }
                            break;
                        case FQDN_KEY:
                            // Check for literal 'null' to be backwards compatible.
                            config.FQDN = value.equals("null") ? null : value;
                            break;
                        case DEFAULT_GW_KEY:
                            config.defaultGwMacAddress = value;
                            break;
                        case STATUS_KEY:
                            config.autoJoinStatus = Integer.parseInt(value);
                            break;
                        case SUPPLICANT_DISABLE_REASON_KEY:
                            config.disableReason = Integer.parseInt(value);
                            break;
                        case SELF_ADDED_KEY:
                            config.selfAdded = Boolean.parseBoolean(value);
                            break;
                        case DID_SELF_ADD_KEY:
                            config.didSelfAdd = Boolean.parseBoolean(value);
                            break;
                        case NO_INTERNET_ACCESS_REPORTS_KEY:
                            config.numNoInternetAccessReports = Integer.parseInt(value);
                            break;
                        case VALIDATED_INTERNET_ACCESS_KEY:
                            config.validatedInternetAccess = Boolean.parseBoolean(value);
                            break;
                        case CREATION_TIME_KEY:
                            config.creationTime = value;
                            break;
                        case UPDATE_TIME_KEY:
                            config.updateTime = value;
                            break;
                        case EPHEMERAL_KEY:
                            config.ephemeral = Boolean.parseBoolean(value);
                            break;
                        case CREATOR_UID_KEY:
                            config.creatorUid = Integer.parseInt(value);
                            break;
                        case BLACKLIST_MILLI_KEY:
                            config.blackListTimestamp = Long.parseLong(value);
                            break;
                        case NUM_CONNECTION_FAILURES_KEY:
                            config.numConnectionFailures = Integer.parseInt(value);
                            break;
                        case NUM_IP_CONFIG_FAILURES_KEY:
                            config.numIpConfigFailures = Integer.parseInt(value);
                            break;
                        case NUM_AUTH_FAILURES_KEY:
                            config.numIpConfigFailures = Integer.parseInt(value);
                            break;
                        case SCORER_OVERRIDE_KEY:
                            config.numScorerOverride = Integer.parseInt(value);
                            break;
                        case SCORER_OVERRIDE_AND_SWITCH_KEY:
                            config.numScorerOverrideAndSwitchedNetwork = Integer.parseInt(value);
                            break;
                        case NUM_ASSOCIATION_KEY:
                            config.numAssociation = Integer.parseInt(value);
                            break;
                        case JOIN_ATTEMPT_BOOST_KEY:
                            config.autoJoinUseAggressiveJoinAttemptThreshold =
                                    Integer.parseInt(value);
                            break;
                        case CONNECT_UID_KEY:
                            config.lastConnectUid = Integer.parseInt(value);
                            break;
                        case UPDATE_UID_KEY:
                            config.lastUpdateUid = Integer.parseInt(value);
                            break;
                        case FAILURE_KEY:
                            config.lastFailure = value;
                            break;
                        case PEER_CONFIGURATION_KEY:
                            config.peerWifiConfiguration = value;
                            break;
                        case CHOICE_KEY:
                            String configKey = "";
                            int choice = 0;
                            Matcher match = mConnectChoice.matcher(value);
                            if (!match.find()) {
                                if (DBG) Log.d(TAG, "WifiConfigStore: connectChoice: " +
                                        " Couldnt match pattern : " + value);
                            } else {
                                configKey = match.group(1);
                                try {
                                    choice = Integer.parseInt(match.group(2));
                                } catch (NumberFormatException e) {
                                    choice = 0;
                                }
                                if (choice > 0) {
                                    if (config.connectChoices == null) {
                                        config.connectChoices = new HashMap<>();
                                    }
                                    config.connectChoices.put(configKey, choice);
                                }
                            }
                            break;
                        case LINK_KEY:
                            if (config.linkedConfigurations == null) {
                                config.linkedConfigurations = new HashMap<>();
                            }
                            else {
                                config.linkedConfigurations.put(value, -1);
                            }
                            break;
                        case BSSID_KEY:
                            status = 0;
                            ssid = null;
                            bssid = null;
                            freq = 0;
                            seen = 0;
                            rssi = WifiConfiguration.INVALID_RSSI;
                            caps = "";
                            break;
                        case RSSI_KEY:
                            rssi = Integer.parseInt(value);
                            break;
                        case BSSID_STATUS_KEY:
                            status = Integer.parseInt(value);
                            break;
                        case FREQ_KEY:
                            freq = Integer.parseInt(value);
                            break;
                        case DATE_KEY:
                            /*
                             * when reading the configuration from file we don't update the date
                             * so as to avoid reading back stale or non-sensical data that would
                             * depend on network time.
                             * The date of a WifiConfiguration should only come from actual scan result.
                             *
                            String s = key.replace(FREQ_KEY, "");
                            seen = Integer.getInteger(s);
                            */
                            break;
                        case BSSID_KEY_END:
                            if ((bssid != null) && (ssid != null)) {

                                if (getScanDetailCache(config) != null) {
                                    WifiSsid wssid = WifiSsid.createFromAsciiEncoded(ssid);
                                    ScanDetail scanDetail = new ScanDetail(wssid, bssid,
                                            caps, rssi, freq, (long) 0, seen);
                                    getScanDetailCache(config).put(scanDetail);
                                    scanDetail.getScanResult().autoJoinStatus = status;
                                }
                            }
                            break;
                        case DELETED_CRC32_KEY:
                            mDeletedSSIDs.add(Long.parseLong(value));
                            break;
                        case DELETED_EPHEMERAL_KEY:
                            if (!TextUtils.isEmpty(value)) {
                                mDeletedEphemeralSSIDs.add(value);
                            }
                            break;
                        case CREATOR_NAME_KEY:
                            config.creatorName = value;
                            break;
                        case UPDATE_NAME_KEY:
                            config.lastUpdateName = value;
                            break;
                        case USER_APPROVED_KEY:
                            config.userApproved = Integer.parseInt(value);
                            break;
                    }
                }
            }
        } catch (NumberFormatException e) {
            Log.e(TAG, "readNetworkHistory: failed to read, revert to default, " + e, e);
        } catch (EOFException e) {
            // do nothing
        } catch (IOException e) {
            Log.e(TAG, "readNetworkHistory: No config file, revert to default, " + e, e);
        }
    }

    private void readAutoJoinConfig() {
        try (BufferedReader reader = new BufferedReader(new FileReader(autoJoinConfigFile))) {
            for (String key = reader.readLine(); key != null; key = reader.readLine()) {
                Log.d(TAG, "readAutoJoinConfig line: " + key);

                int split = key.indexOf(':');
                if (split < 0) {
                    continue;
                }

                String name = key.substring(0, split);
                Object reference = sKeyMap.get(name);
                if (reference == null) {
                    continue;
                }

                try {
                    int value = Integer.parseInt(key.substring(split+1).trim());
                    if (reference.getClass() == AtomicBoolean.class) {
                        ((AtomicBoolean)reference).set(value != 0);
                    }
                    else {
                        ((AtomicInteger)reference).set(value);
                    }
                    Log.d(TAG,"readAutoJoinConfig: " + name + " = " + value);
                }
                catch (NumberFormatException nfe) {
                    Log.d(TAG,"readAutoJoinConfig: incorrect format :" + key);
                }
            }
        } catch (IOException e) {
            loge("readAutoJoinStatus: Error parsing configuration" + e);
        }
    }


    private void writeIpAndProxyConfigurations() {
        final SparseArray<IpConfiguration> networks = new SparseArray<IpConfiguration>();
        for(WifiConfiguration config : mConfiguredNetworks.values()) {
            if (!config.ephemeral && config.autoJoinStatus != WifiConfiguration.AUTO_JOIN_DELETED) {
                networks.put(configKey(config), config.getIpConfiguration());
            }
        }

        super.writeIpAndProxyConfigurations(ipConfigFile, networks);
    }

    private void readIpAndProxyConfigurations() {
        SparseArray<IpConfiguration> networks = super.readIpAndProxyConfigurations(ipConfigFile);

        if (networks == null || networks.size() == 0) {
            // IpConfigStore.readIpAndProxyConfigurations has already logged an error.
            return;
        }

        for (int i = 0; i < networks.size(); i++) {
            int id = networks.keyAt(i);
            WifiConfiguration config = mConfiguredNetworks.getByConfigKeyID(id);
            // This is the only place the map is looked up through a (dangerous) hash-value!

            if (config == null || config.autoJoinStatus == WifiConfiguration.AUTO_JOIN_DELETED ||
                    config.ephemeral) {
                loge("configuration found for missing network, nid=" + id
                        +", ignored, networks.size=" + Integer.toString(networks.size()));
            } else {
                config.setIpConfiguration(networks.valueAt(i));
            }
        }
    }

    /*
     * Convert string to Hexadecimal before passing to wifi native layer
     * In native function "doCommand()" have trouble in converting Unicode character string to UTF8
     * conversion to hex is required because SSIDs can have space characters in them;
     * and that can confuses the supplicant because it uses space charaters as delimiters
     */

    public static String encodeSSID(String str){
        return Utils.toHex(removeDoubleQuotes(str).getBytes(StandardCharsets.UTF_8));
    }

    private NetworkUpdateResult addOrUpdateNetworkNative(WifiConfiguration config, int uid) {
        /*
         * If the supplied networkId is INVALID_NETWORK_ID, we create a new empty
         * network configuration. Otherwise, the networkId should
         * refer to an existing configuration.
         */

        if (VDBG) localLog("addOrUpdateNetworkNative " + config.getPrintableSsid());
        if (config.isPasspoint() && !mMOManager.isEnabled()) {
            Log.e(TAG, "Passpoint is not enabled");
            return new NetworkUpdateResult(INVALID_NETWORK_ID);
        }

        int netId = config.networkId;
        boolean newNetwork = false;
        // networkId of INVALID_NETWORK_ID means we want to create a new network
        if (netId == INVALID_NETWORK_ID) {
            WifiConfiguration savedConfig = mConfiguredNetworks.getByConfigKey(config.configKey());
            if (savedConfig != null) {
                netId = savedConfig.networkId;
            } else {
                if (mMOManager.getHomeSP(config.FQDN) != null) {
                    loge("addOrUpdateNetworkNative passpoint " + config.FQDN
                            + " was found, but no network Id");
                }
                newNetwork = true;
                netId = mWifiNative.addNetwork();
                if (netId < 0) {
                    loge("Failed to add a network!");
                    return new NetworkUpdateResult(INVALID_NETWORK_ID);
                } else {
                    loge("addOrUpdateNetworkNative created netId=" + netId);
                }
            }
        }

        boolean updateFailed = true;

        setVariables: {

            if (config.SSID != null &&
                    !mWifiNative.setNetworkVariable(
                        netId,
                        WifiConfiguration.ssidVarName,
                        encodeSSID(config.SSID))) {
                loge("failed to set SSID: "+config.SSID);
                break setVariables;
            }

            if (config.isPasspoint()) {
                if (!mWifiNative.setNetworkVariable(
                            netId,
                            idStringVarName,
                            '"' + config.FQDN + '"')) {
                    loge("failed to set id_str: " + config.FQDN);
                    break setVariables;
                }
            }

            if (config.BSSID != null) {
                log("Setting BSSID for " + config.configKey() + " to " + config.BSSID);
                if (!mWifiNative.setNetworkVariable(
                        netId,
                        WifiConfiguration.bssidVarName,
                        config.BSSID)) {
                    loge("failed to set BSSID: " + config.BSSID);
                    break setVariables;
                }
            }

            String allowedKeyManagementString =
                makeString(config.allowedKeyManagement, WifiConfiguration.KeyMgmt.strings);
            if (config.allowedKeyManagement.cardinality() != 0 &&
                    !mWifiNative.setNetworkVariable(
                        netId,
                        WifiConfiguration.KeyMgmt.varName,
                        allowedKeyManagementString)) {
                loge("failed to set key_mgmt: "+
                        allowedKeyManagementString);
                break setVariables;
            }

            String allowedProtocolsString =
                makeString(config.allowedProtocols, WifiConfiguration.Protocol.strings);
            if (config.allowedProtocols.cardinality() != 0 &&
                    !mWifiNative.setNetworkVariable(
                        netId,
                        WifiConfiguration.Protocol.varName,
                        allowedProtocolsString)) {
                loge("failed to set proto: "+
                        allowedProtocolsString);
                break setVariables;
            }

            String allowedAuthAlgorithmsString =
                makeString(config.allowedAuthAlgorithms, WifiConfiguration.AuthAlgorithm.strings);
            if (config.allowedAuthAlgorithms.cardinality() != 0 &&
                    !mWifiNative.setNetworkVariable(
                        netId,
                        WifiConfiguration.AuthAlgorithm.varName,
                        allowedAuthAlgorithmsString)) {
                loge("failed to set auth_alg: "+
                        allowedAuthAlgorithmsString);
                break setVariables;
            }

            String allowedPairwiseCiphersString =
                    makeString(config.allowedPairwiseCiphers,
                    WifiConfiguration.PairwiseCipher.strings);
            if (config.allowedPairwiseCiphers.cardinality() != 0 &&
                    !mWifiNative.setNetworkVariable(
                        netId,
                        WifiConfiguration.PairwiseCipher.varName,
                        allowedPairwiseCiphersString)) {
                loge("failed to set pairwise: "+
                        allowedPairwiseCiphersString);
                break setVariables;
            }

            String allowedGroupCiphersString =
                makeString(config.allowedGroupCiphers, WifiConfiguration.GroupCipher.strings);
            if (config.allowedGroupCiphers.cardinality() != 0 &&
                    !mWifiNative.setNetworkVariable(
                        netId,
                        WifiConfiguration.GroupCipher.varName,
                        allowedGroupCiphersString)) {
                loge("failed to set group: "+
                        allowedGroupCiphersString);
                break setVariables;
            }

            // Prevent client screw-up by passing in a WifiConfiguration we gave it
            // by preventing "*" as a key.
            if (config.preSharedKey != null && !config.preSharedKey.equals("*") &&
                    !mWifiNative.setNetworkVariable(
                        netId,
                        WifiConfiguration.pskVarName,
                        config.preSharedKey)) {
                loge("failed to set psk");
                break setVariables;
            }

            boolean hasSetKey = false;
            if (config.wepKeys != null) {
                for (int i = 0; i < config.wepKeys.length; i++) {
                    // Prevent client screw-up by passing in a WifiConfiguration we gave it
                    // by preventing "*" as a key.
                    if (config.wepKeys[i] != null && !config.wepKeys[i].equals("*")) {
                        if (!mWifiNative.setNetworkVariable(
                                    netId,
                                    WifiConfiguration.wepKeyVarNames[i],
                                    config.wepKeys[i])) {
                            loge("failed to set wep_key" + i + ": " + config.wepKeys[i]);
                            break setVariables;
                        }
                        hasSetKey = true;
                    }
                }
            }

            if (hasSetKey) {
                if (!mWifiNative.setNetworkVariable(
                            netId,
                            WifiConfiguration.wepTxKeyIdxVarName,
                            Integer.toString(config.wepTxKeyIndex))) {
                    loge("failed to set wep_tx_keyidx: " + config.wepTxKeyIndex);
                    break setVariables;
                }
            }

            if (!mWifiNative.setNetworkVariable(
                        netId,
                        WifiConfiguration.priorityVarName,
                        Integer.toString(config.priority))) {
                loge(config.SSID + ": failed to set priority: "
                        +config.priority);
                break setVariables;
            }

            if (config.hiddenSSID && !mWifiNative.setNetworkVariable(
                        netId,
                        WifiConfiguration.hiddenSSIDVarName,
                        Integer.toString(config.hiddenSSID ? 1 : 0))) {
                loge(config.SSID + ": failed to set hiddenSSID: "+
                        config.hiddenSSID);
                break setVariables;
            }

            if (config.requirePMF && !mWifiNative.setNetworkVariable(
                        netId,
                        WifiConfiguration.pmfVarName,
                        "2")) {
                loge(config.SSID + ": failed to set requirePMF: "+
                        config.requirePMF);
                break setVariables;
            }

            if (config.updateIdentifier != null && !mWifiNative.setNetworkVariable(
                    netId,
                    WifiConfiguration.updateIdentiferVarName,
                    config.updateIdentifier)) {
                loge(config.SSID + ": failed to set updateIdentifier: "+
                        config.updateIdentifier);
                break setVariables;
            }

            if (config.enterpriseConfig != null &&
                    config.enterpriseConfig.getEapMethod() != WifiEnterpriseConfig.Eap.NONE) {

                WifiEnterpriseConfig enterpriseConfig = config.enterpriseConfig;

                if (needsKeyStore(enterpriseConfig)) {
                    /**
                     * Keyguard settings may eventually be controlled by device policy.
                     * We check here if keystore is unlocked before installing
                     * credentials.
                     * TODO: Do we need a dialog here ?
                     */
                    if (mKeyStore.state() != KeyStore.State.UNLOCKED) {
                        loge(config.SSID + ": key store is locked");
                        break setVariables;
                    }

                    try {
                        /* config passed may include only fields being updated.
                         * In order to generate the key id, fetch uninitialized
                         * fields from the currently tracked configuration
                         */
                        WifiConfiguration currentConfig = mConfiguredNetworks.get(netId);
                        String keyId = config.getKeyIdForCredentials(currentConfig);

                        if (!installKeys(enterpriseConfig, keyId)) {
                            loge(config.SSID + ": failed to install keys");
                            break setVariables;
                        }
                    } catch (IllegalStateException e) {
                        loge(config.SSID + " invalid config for key installation");
                        break setVariables;
                    }
                }

                HashMap<String, String> enterpriseFields = enterpriseConfig.getFields();
                for (String key : enterpriseFields.keySet()) {
                        String value = enterpriseFields.get(key);
                        if (key.equals("password") && value != null && value.equals("*")) {
                            // No need to try to set an obfuscated password, which will fail
                            continue;
                        }
                        if (key.equals(WifiEnterpriseConfig.REALM_KEY)
                                || key.equals(WifiEnterpriseConfig.PLMN_KEY)) {
                            // No need to save realm or PLMN in supplicant
                            continue;
                        }
                        if (!mWifiNative.setNetworkVariable(
                                    netId,
                                    key,
                                    value)) {
                            removeKeys(enterpriseConfig);
                            loge(config.SSID + ": failed to set " + key +
                                    ": " + value);
                            break setVariables;
                        }
                }
            }
            updateFailed = false;
        } // End of setVariables

        if (updateFailed) {
            if (newNetwork) {
                mWifiNative.removeNetwork(netId);
                loge("Failed to set a network variable, removed network: " + netId);
            }
            return new NetworkUpdateResult(INVALID_NETWORK_ID);
        }

        /* An update of the network variables requires reading them
         * back from the supplicant to update mConfiguredNetworks.
         * This is because some of the variables (SSID, wep keys &
         * passphrases) reflect different values when read back than
         * when written. For example, wep key is stored as * irrespective
         * of the value sent to the supplicant
         */
        WifiConfiguration currentConfig = mConfiguredNetworks.get(netId);
        if (currentConfig == null) {
            currentConfig = new WifiConfiguration();
            currentConfig.setIpAssignment(IpAssignment.DHCP);
            currentConfig.setProxySettings(ProxySettings.NONE);
            currentConfig.networkId = netId;
            if (config != null) {
                // Carry over the creation parameters
                currentConfig.selfAdded = config.selfAdded;
                currentConfig.didSelfAdd = config.didSelfAdd;
                currentConfig.ephemeral = config.ephemeral;
                currentConfig.autoJoinUseAggressiveJoinAttemptThreshold
                        = config.autoJoinUseAggressiveJoinAttemptThreshold;
                currentConfig.lastConnectUid = config.lastConnectUid;
                currentConfig.lastUpdateUid = config.lastUpdateUid;
                currentConfig.creatorUid = config.creatorUid;
                currentConfig.creatorName = config.creatorName;
                currentConfig.lastUpdateName = config.lastUpdateName;
                currentConfig.peerWifiConfiguration = config.peerWifiConfiguration;
                currentConfig.FQDN = config.FQDN;
                currentConfig.providerFriendlyName = config.providerFriendlyName;
                currentConfig.roamingConsortiumIds = config.roamingConsortiumIds;
                currentConfig.validatedInternetAccess = config.validatedInternetAccess;
                currentConfig.numNoInternetAccessReports = config.numNoInternetAccessReports;
                currentConfig.updateTime = config.updateTime;
                currentConfig.creationTime = config.creationTime;
            }
            if (DBG) {
                log("created new config netId=" + Integer.toString(netId)
                        + " uid=" + Integer.toString(currentConfig.creatorUid)
                        + " name=" + currentConfig.creatorName);
            }
        }

        /* save HomeSP object for passpoint networks */
        HomeSP homeSP = null;

        if (config.isPasspoint()) {
            try {
                Credential credential =
                        new Credential(config.enterpriseConfig, mKeyStore, !newNetwork);
                HashSet<Long> roamingConsortiumIds = new HashSet<Long>();
                for (Long roamingConsortiumId : config.roamingConsortiumIds) {
                    roamingConsortiumIds.add(roamingConsortiumId);
                }

                homeSP = new HomeSP(Collections.<String, Long>emptyMap(), config.FQDN,
                        roamingConsortiumIds, Collections.<String>emptySet(),
                        Collections.<Long>emptySet(), Collections.<Long>emptyList(),
                        config.providerFriendlyName, null, credential);

                log("created a homeSP object for " + config.networkId + ":" + config.SSID);

                /* fix enterprise config properties for passpoint */
                currentConfig.enterpriseConfig.setRealm(config.enterpriseConfig.getRealm());
                currentConfig.enterpriseConfig.setPlmn(config.enterpriseConfig.getPlmn());
            }
            catch (IOException ioe) {
                Log.e(TAG, "Failed to create Passpoint config: " + ioe);
                return new NetworkUpdateResult(INVALID_NETWORK_ID);
            }
        }

        if (uid != WifiConfiguration.UNKNOWN_UID) {
            if (newNetwork) {
                currentConfig.creatorUid = uid;
            } else {
                currentConfig.lastUpdateUid = uid;
            }
        }

        // For debug, record the time the configuration was modified
        StringBuilder sb = new StringBuilder();
        sb.append("time=");
        Calendar c = Calendar.getInstance();
        c.setTimeInMillis(System.currentTimeMillis());
        sb.append(String.format("%tm-%td %tH:%tM:%tS.%tL", c, c, c, c, c, c));

        if (newNetwork) {
            currentConfig.dirty = true;
            currentConfig.creationTime = sb.toString();
        } else {
            currentConfig.updateTime = sb.toString();
        }

        if (currentConfig.autoJoinStatus == WifiConfiguration.AUTO_JOIN_DELETED) {
            // Make sure the configuration is not deleted anymore since we just
            // added or modified it.
            currentConfig.setAutoJoinStatus(WifiConfiguration.AUTO_JOIN_ENABLED);
            currentConfig.selfAdded = false;
            currentConfig.didSelfAdd = false;
            if (DBG) {
                log("remove deleted status netId=" + Integer.toString(netId)
                        + " " + currentConfig.configKey());
            }
        }

        if (currentConfig.status == WifiConfiguration.Status.ENABLED) {
            // Make sure autojoin remain in sync with user modifying the configuration
            currentConfig.setAutoJoinStatus(WifiConfiguration.AUTO_JOIN_ENABLED);
        }

        if (currentConfig.configKey().equals(getLastSelectedConfiguration()) &&
                currentConfig.ephemeral) {
            // Make the config non-ephemeral since the user just explicitly clicked it.
            currentConfig.ephemeral = false;
            if (DBG) log("remove ephemeral status netId=" + Integer.toString(netId)
                    + " " + currentConfig.configKey());
        }

        if (VDBG) log("will read network variables netId=" + Integer.toString(netId));

        readNetworkVariables(currentConfig);

        // Persist configuration paramaters that are not saved by supplicant.
        if (config.lastUpdateName != null) {
            currentConfig.lastUpdateName = config.lastUpdateName;
        }
        if (config.lastUpdateUid != WifiConfiguration.UNKNOWN_UID) {
            currentConfig.lastUpdateUid = config.lastUpdateUid;
        }

        mConfiguredNetworks.put(netId, currentConfig);

        NetworkUpdateResult result = writeIpAndProxyConfigurationsOnChange(currentConfig, config);
        result.setIsNewNetwork(newNetwork);
        result.setNetworkId(netId);

        if (homeSP != null) {
            writePasspointConfigs(null, homeSP);
        }
        writeKnownNetworkHistory(false);

        return result;
    }

    public WifiConfiguration getWifiConfigForHomeSP(HomeSP homeSP) {
        WifiConfiguration config = mConfiguredNetworks.getByFQDN(homeSP.getFQDN());
        if (config == null) {
            Log.e(TAG, "Could not find network for homeSP " + homeSP.getFQDN());
        }
        return config;
    }

    private HomeSP getHomeSPForConfig(WifiConfiguration config) {
        WifiConfiguration storedConfig = mConfiguredNetworks.get(config.networkId);
        return storedConfig != null && storedConfig.isPasspoint() ?
                mMOManager.getHomeSP(storedConfig.FQDN) : null;
    }

    public ScanDetailCache getScanDetailCache(WifiConfiguration config) {
        if (config == null) return null;
        ScanDetailCache cache = mScanDetailCaches.get(config.networkId);
        if (cache == null && config.networkId != WifiConfiguration.INVALID_NETWORK_ID) {
            cache = new ScanDetailCache(config);
            mScanDetailCaches.put(config.networkId, cache);
        }
        return cache;
    }

    /**
     * This function run thru the Saved WifiConfigurations and check if some should be linked.
     * @param config
     */
    public void linkConfiguration(WifiConfiguration config) {

        if (getScanDetailCache(config) != null && getScanDetailCache(config).size() > 6) {
            // Ignore configurations with large number of BSSIDs
            return;
        }
        if (!config.allowedKeyManagement.get(KeyMgmt.WPA_PSK)) {
            // Only link WPA_PSK config
            return;
        }
        for (WifiConfiguration link : mConfiguredNetworks.values()) {
            boolean doLink = false;

            if (link.configKey().equals(config.configKey())) {
                continue;
            }

            if (link.autoJoinStatus == WifiConfiguration.AUTO_JOIN_DELETED || link.ephemeral) {
                continue;
            }

            // Autojoin will be allowed to dynamically jump from a linked configuration
            // to another, hence only link configurations that have equivalent level of security
            if (!link.allowedKeyManagement.equals(config.allowedKeyManagement)) {
                continue;
            }

            ScanDetailCache linkedScanDetailCache = getScanDetailCache(link);
            if (linkedScanDetailCache != null && linkedScanDetailCache.size() > 6) {
                // Ignore configurations with large number of BSSIDs
                continue;
            }

            if (config.defaultGwMacAddress != null && link.defaultGwMacAddress != null) {
                // If both default GW are known, link only if they are equal
                if (config.defaultGwMacAddress.equals(link.defaultGwMacAddress)) {
                    if (VDBG) {
                        loge("linkConfiguration link due to same gw " + link.SSID +
                                " and " + config.SSID + " GW " + config.defaultGwMacAddress);
                    }
                    doLink = true;
                }
            } else {
                // We do not know BOTH default gateways hence we will try to link
                // hoping that WifiConfigurations are indeed behind the same gateway.
                // once both WifiConfiguration have been tried and thus once both efault gateways
                // are known we will revisit the choice of linking them
                if ((getScanDetailCache(config) != null)
                        && (getScanDetailCache(config).size() <= 6)) {

                    for (String abssid : getScanDetailCache(config).keySet()) {
                        for (String bbssid : linkedScanDetailCache.keySet()) {
                            if (VVDBG) {
                                loge("linkConfiguration try to link due to DBDC BSSID match "
                                        + link.SSID +
                                        " and " + config.SSID + " bssida " + abssid
                                        + " bssidb " + bbssid);
                            }
                            if (abssid.regionMatches(true, 0, bbssid, 0, 16)) {
                                // If first 16 ascii characters of BSSID matches,
                                // we assume this is a DBDC
                                doLink = true;
                            }
                        }
                    }
                }
            }

            if (doLink == true && onlyLinkSameCredentialConfigurations) {
                String apsk = readNetworkVariableFromSupplicantFile(link.SSID, "psk");
                String bpsk = readNetworkVariableFromSupplicantFile(config.SSID, "psk");
                if (apsk == null || bpsk == null
                        || TextUtils.isEmpty(apsk) || TextUtils.isEmpty(apsk)
                        || apsk.equals("*") || apsk.equals(DELETED_CONFIG_PSK)
                        || !apsk.equals(bpsk)) {
                    doLink = false;
                }
            }

            if (doLink) {
                if (VDBG) {
                    loge("linkConfiguration: will link " + link.configKey()
                            + " and " + config.configKey());
                }
                if (link.linkedConfigurations == null) {
                    link.linkedConfigurations = new HashMap<String, Integer>();
                }
                if (config.linkedConfigurations == null) {
                    config.linkedConfigurations = new HashMap<String, Integer>();
                }
                if (link.linkedConfigurations.get(config.configKey()) == null) {
                    link.linkedConfigurations.put(config.configKey(), Integer.valueOf(1));
                    link.dirty = true;
                }
                if (config.linkedConfigurations.get(link.configKey()) == null) {
                    config.linkedConfigurations.put(link.configKey(), Integer.valueOf(1));
                    config.dirty = true;
                }
            } else {
                if (link.linkedConfigurations != null
                        && (link.linkedConfigurations.get(config.configKey()) != null)) {
                    if (VDBG) {
                        loge("linkConfiguration: un-link " + config.configKey()
                                + " from " + link.configKey());
                    }
                    link.dirty = true;
                    link.linkedConfigurations.remove(config.configKey());
                }
                if (config.linkedConfigurations != null
                        && (config.linkedConfigurations.get(link.configKey()) != null)) {
                    if (VDBG) {
                        loge("linkConfiguration: un-link " + link.configKey()
                                + " from " + config.configKey());
                    }
                    config.dirty = true;
                    config.linkedConfigurations.remove(link.configKey());
                }
            }
        }
    }

    public HashSet<Integer> makeChannelList(WifiConfiguration config, int age, boolean restrict) {
        if (config == null)
            return null;
        long now_ms = System.currentTimeMillis();

        HashSet<Integer> channels = new HashSet<Integer>();

        //get channels for this configuration, if there are at least 2 BSSIDs
        if (getScanDetailCache(config) == null && config.linkedConfigurations == null) {
            return null;
        }

        if (VDBG) {
            StringBuilder dbg = new StringBuilder();
            dbg.append("makeChannelList age=" + Integer.toString(age)
                    + " for " + config.configKey()
                    + " max=" + maxNumActiveChannelsForPartialScans);
            if (getScanDetailCache(config) != null) {
                dbg.append(" bssids=" + getScanDetailCache(config).size());
            }
            if (config.linkedConfigurations != null) {
                dbg.append(" linked=" + config.linkedConfigurations.size());
            }
            loge(dbg.toString());
        }

        int numChannels = 0;
        if (getScanDetailCache(config) != null && getScanDetailCache(config).size() > 0) {
            for (ScanDetail scanDetail : getScanDetailCache(config).values()) {
                ScanResult result = scanDetail.getScanResult();
                //TODO : cout active and passive channels separately
                if (numChannels > maxNumActiveChannelsForPartialScans.get()) {
                    break;
                }
                if (VDBG) {
                    boolean test = (now_ms - result.seen) < age;
                    loge("has " + result.BSSID + " freq=" + Integer.toString(result.frequency)
                            + " age=" + Long.toString(now_ms - result.seen) + " ?=" + test);
                }
                if (((now_ms - result.seen) < age)/*||(!restrict || result.is24GHz())*/) {
                    channels.add(result.frequency);
                    numChannels++;
                }
            }
        }

        //get channels for linked configurations
        if (config.linkedConfigurations != null) {
            for (String key : config.linkedConfigurations.keySet()) {
                WifiConfiguration linked = getWifiConfiguration(key);
                if (linked == null)
                    continue;
                if (getScanDetailCache(linked) == null) {
                    continue;
                }
                for (ScanDetail scanDetail : getScanDetailCache(linked).values()) {
                    ScanResult result = scanDetail.getScanResult();
                    if (VDBG) {
                        loge("has link: " + result.BSSID
                                + " freq=" + Integer.toString(result.frequency)
                                + " age=" + Long.toString(now_ms - result.seen));
                    }
                    if (numChannels > maxNumActiveChannelsForPartialScans.get()) {
                        break;
                    }
                    if (((now_ms - result.seen) < age)/*||(!restrict || result.is24GHz())*/) {
                        channels.add(result.frequency);
                        numChannels++;
                    }
                }
            }
        }
        return channels;
    }

    private Map<HomeSP, PasspointMatch> matchPasspointNetworks(ScanDetail scanDetail) {
        if (!mMOManager.isConfigured()) {
            return null;
        }
        NetworkDetail networkDetail = scanDetail.getNetworkDetail();
        if (!networkDetail.hasInterworking()) {
            return null;
        }
        updateAnqpCache(scanDetail, networkDetail.getANQPElements());

        Map<HomeSP, PasspointMatch> matches = matchNetwork(scanDetail, true);
        Log.d(Utils.hs2LogTag(getClass()), scanDetail.getSSID() +
                " pass 1 matches: " + toMatchString(matches));
        return matches;
    }

    private Map<HomeSP, PasspointMatch> matchNetwork(ScanDetail scanDetail, boolean query) {
        NetworkDetail networkDetail = scanDetail.getNetworkDetail();

        ANQPData anqpData = mAnqpCache.getEntry(networkDetail);

        Map<Constants.ANQPElementType, ANQPElement> anqpElements =
                anqpData != null ? anqpData.getANQPElements() : null;

        boolean queried = !query;
        Collection<HomeSP> homeSPs = mMOManager.getLoadedSPs().values();
        Map<HomeSP, PasspointMatch> matches = new HashMap<>(homeSPs.size());
        Log.d(Utils.hs2LogTag(getClass()), "match nwk " + scanDetail.toKeyString() +
                ", anqp " + ( anqpData != null ? "present" : "missing" ) +
                ", query " + query + ", home sps: " + homeSPs.size());

        for (HomeSP homeSP : homeSPs) {
            PasspointMatch match = homeSP.match(networkDetail, anqpElements, mSIMAccessor);

            Log.d(Utils.hs2LogTag(getClass()), " -- " +
                    homeSP.getFQDN() + ": match " + match + ", queried " + queried);

            if (match == PasspointMatch.Incomplete && !queried) {
                if (mAnqpCache.initiate(networkDetail)) {
                    mSupplicantBridge.startANQP(scanDetail);
                }
                queried = true;
            }
            matches.put(homeSP, match);
        }
        return matches;
    }

    public void notifyANQPDone(Long bssid, boolean success) {
        mSupplicantBridge.notifyANQPDone(bssid, success);
    }

    public void notifyANQPResponse(ScanDetail scanDetail,
                                   Map<Constants.ANQPElementType, ANQPElement> anqpElements) {

        updateAnqpCache(scanDetail, anqpElements);
        if (anqpElements == null || anqpElements.isEmpty()) {
            return;
        }
        scanDetail.propagateANQPInfo(anqpElements);

        Map<HomeSP, PasspointMatch> matches = matchNetwork(scanDetail, false);
        Log.d(Utils.hs2LogTag(getClass()), scanDetail.getSSID() +
                " pass 2 matches: " + toMatchString(matches));

        cacheScanResultForPasspointConfigs(scanDetail, matches);
    }


    private void updateAnqpCache(ScanDetail scanDetail,
                                 Map<Constants.ANQPElementType,ANQPElement> anqpElements)
    {
        NetworkDetail networkDetail = scanDetail.getNetworkDetail();

        if (anqpElements == null) {
            // Try to pull cached data if query failed.
            ANQPData data = mAnqpCache.getEntry(networkDetail);
            if (data != null) {
                scanDetail.propagateANQPInfo(data.getANQPElements());
            }
            return;
        }

        mAnqpCache.update(networkDetail, anqpElements);
    }

    private static String toMatchString(Map<HomeSP, PasspointMatch> matches) {
        StringBuilder sb = new StringBuilder();
        for (Map.Entry<HomeSP, PasspointMatch> entry : matches.entrySet()) {
            sb.append(' ').append(entry.getKey().getFQDN()).append("->").append(entry.getValue());
        }
        return sb.toString();
    }

    private void cacheScanResultForPasspointConfigs(ScanDetail scanDetail,
                                           Map<HomeSP,PasspointMatch> matches) {

        for (Map.Entry<HomeSP, PasspointMatch> entry : matches.entrySet()) {
            PasspointMatch match = entry.getValue();
            if (match == PasspointMatch.HomeProvider || match == PasspointMatch.RoamingProvider) {
                WifiConfiguration config = getWifiConfigForHomeSP(entry.getKey());
                if (config != null) {
                    cacheScanResultForConfig(config, scanDetail, entry.getValue());
                } else {
		            Log.w(Utils.hs2LogTag(getClass()), "Failed to find config for '" +
                            entry.getKey().getFQDN() + "'");
                    /* perhaps the configuration was deleted?? */
                }
            }
        }
    }

    private void cacheScanResultForConfig(
            WifiConfiguration config, ScanDetail scanDetail, PasspointMatch passpointMatch) {

        ScanResult scanResult = scanDetail.getScanResult();

        if (config.autoJoinStatus >= WifiConfiguration.AUTO_JOIN_DELETED) {
            if (VVDBG) {
                loge("updateSavedNetworkHistory(): found a deleted, skip it...  "
                        + config.configKey());
            }
            // The scan result belongs to a deleted config:
            //   - increment numConfigFound to remember that we found a config
            //            matching for this scan result
            //   - dont do anything since the config was deleted, just skip...
            return;
        }

        ScanDetailCache scanDetailCache = getScanDetailCache(config);
        if (scanDetailCache == null) {
            Log.w(TAG, "Could not allocate scan cache for " + config.SSID);
            return;
        }

        // Adding a new BSSID
        ScanResult result = scanDetailCache.get(scanResult.BSSID);
        if (result != null) {
            // transfer the black list status
            scanResult.autoJoinStatus = result.autoJoinStatus;
            scanResult.blackListTimestamp = result.blackListTimestamp;
            scanResult.numIpConfigFailures = result.numIpConfigFailures;
            scanResult.numConnection = result.numConnection;
            scanResult.isAutoJoinCandidate = result.isAutoJoinCandidate;
        }

        if (config.ephemeral) {
            // For an ephemeral Wi-Fi config, the ScanResult should be considered
            // untrusted.
            scanResult.untrusted = true;
        }

        if (scanDetailCache.size() > (maxNumScanCacheEntries + 64)) {
            long now_dbg = 0;
            if (VVDBG) {
                loge(" Will trim config " + config.configKey()
                        + " size " + scanDetailCache.size());

                for (ScanDetail sd : scanDetailCache.values()) {
                    loge("     " + sd.getBSSIDString() + " " + sd.getSeen());
                }
                now_dbg = SystemClock.elapsedRealtimeNanos();
            }
            // Trim the scan result cache to maxNumScanCacheEntries entries max
            // Since this operation is expensive, make sure it is not performed
            // until the cache has grown significantly above the trim treshold
            scanDetailCache.trim(maxNumScanCacheEntries);
            if (VVDBG) {
                long diff = SystemClock.elapsedRealtimeNanos() - now_dbg;
                loge(" Finished trimming config, time(ns) " + diff);
                for (ScanDetail sd : scanDetailCache.values()) {
                    loge("     " + sd.getBSSIDString() + " " + sd.getSeen());
                }
            }
        }

        // Add the scan result to this WifiConfiguration
        if (passpointMatch != null)
            scanDetailCache.put(scanDetail, passpointMatch, getHomeSPForConfig(config));
        else
            scanDetailCache.put(scanDetail);

        // Since we added a scan result to this configuration, re-attempt linking
        linkConfiguration(config);
    }


    // Update the WifiConfiguration database with the new scan result
    // A scan result can be associated to multiple WifiConfigurations
    public boolean updateSavedNetworkHistory(ScanDetail scanDetail) {

        ScanResult scanResult = scanDetail.getScanResult();
        NetworkDetail networkDetail = scanDetail.getNetworkDetail();

        int numConfigFound = 0;
        if (scanResult == null)
            return false;

        String SSID = "\"" + scanResult.SSID + "\"";

        if (networkDetail.hasInterworking()) {
            Map<HomeSP, PasspointMatch> matches = matchPasspointNetworks(scanDetail);
            if (matches != null) {
                cacheScanResultForPasspointConfigs(scanDetail, matches);
                return matches.size() != 0;
            }
        }

        for (WifiConfiguration config : mConfiguredNetworks.values()) {
            boolean found = false;

            if (config.SSID == null || !config.SSID.equals(SSID)) {
                // SSID mismatch
                if (VVDBG) {
                    loge("updateSavedNetworkHistory(): SSID mismatch " + config.configKey()
                            + " SSID=" + config.SSID + " " + SSID);
                }
                continue;
            }
            if (VDBG) {
                loge("updateSavedNetworkHistory(): try " + config.configKey()
                        + " SSID=" + config.SSID + " " + scanResult.SSID
                        + " " + scanResult.capabilities
                        + " ajst=" + config.autoJoinStatus);
            }
            if (scanResult.capabilities.contains("WEP")
                    && config.configKey().contains("WEP")) {
                found = true;
            } else if (scanResult.capabilities.contains("PSK")
                    && config.configKey().contains("PSK")) {
                found = true;
            } else if (scanResult.capabilities.contains("EAP")
                    && config.configKey().contains("EAP")) {
                found = true;
            } else if (!scanResult.capabilities.contains("WEP")
                && !scanResult.capabilities.contains("PSK")
                && !scanResult.capabilities.contains("EAP")
                && !config.configKey().contains("WEP")
                    && !config.configKey().contains("PSK")
                    && !config.configKey().contains("EAP")) {
                found = true;
            }

            if (found) {
                numConfigFound ++;
                cacheScanResultForConfig(config, scanDetail, null);
            }

            if (VDBG && found) {
                String status = "";
                if (scanResult.autoJoinStatus > 0) {
                    status = " status=" + Integer.toString(scanResult.autoJoinStatus);
                }
                loge("        got known scan result " +
                        scanResult.BSSID + " key : "
                        + config.configKey() + " num: " +
                        Integer.toString(getScanDetailCache(config).size())
                        + " rssi=" + Integer.toString(scanResult.level)
                        + " freq=" + Integer.toString(scanResult.frequency)
                        + status);
            }
        }
        return numConfigFound != 0;
    }

    /* Compare current and new configuration and write to file on change */
    private NetworkUpdateResult writeIpAndProxyConfigurationsOnChange(
            WifiConfiguration currentConfig,
            WifiConfiguration newConfig) {
        boolean ipChanged = false;
        boolean proxyChanged = false;

        if (VDBG) {
            loge("writeIpAndProxyConfigurationsOnChange: " + currentConfig.SSID + " -> " +
                    newConfig.SSID + " path: " + ipConfigFile);
        }


        switch (newConfig.getIpAssignment()) {
            case STATIC:
                if (currentConfig.getIpAssignment() != newConfig.getIpAssignment()) {
                    ipChanged = true;
                } else {
                    ipChanged = !Objects.equals(
                            currentConfig.getStaticIpConfiguration(),
                            newConfig.getStaticIpConfiguration());
                }
                break;
            case DHCP:
                if (currentConfig.getIpAssignment() != newConfig.getIpAssignment()) {
                    ipChanged = true;
                }
                break;
            case UNASSIGNED:
                /* Ignore */
                break;
            default:
                loge("Ignore invalid ip assignment during write");
                break;
        }

        switch (newConfig.getProxySettings()) {
            case STATIC:
            case PAC:
                ProxyInfo newHttpProxy = newConfig.getHttpProxy();
                ProxyInfo currentHttpProxy = currentConfig.getHttpProxy();

                if (newHttpProxy != null) {
                    proxyChanged = !newHttpProxy.equals(currentHttpProxy);
                } else {
                    proxyChanged = (currentHttpProxy != null);
                }
                break;
            case NONE:
                if (currentConfig.getProxySettings() != newConfig.getProxySettings()) {
                    proxyChanged = true;
                }
                break;
            case UNASSIGNED:
                /* Ignore */
                break;
            default:
                loge("Ignore invalid proxy configuration during write");
                break;
        }

        if (ipChanged) {
            currentConfig.setIpAssignment(newConfig.getIpAssignment());
            currentConfig.setStaticIpConfiguration(newConfig.getStaticIpConfiguration());
            log("IP config changed SSID = " + currentConfig.SSID);
            if (currentConfig.getStaticIpConfiguration() != null) {
                log(" static configuration: " +
                    currentConfig.getStaticIpConfiguration().toString());
            }
        }

        if (proxyChanged) {
            currentConfig.setProxySettings(newConfig.getProxySettings());
            currentConfig.setHttpProxy(newConfig.getHttpProxy());
            log("proxy changed SSID = " + currentConfig.SSID);
            if (currentConfig.getHttpProxy() != null) {
                log(" proxyProperties: " + currentConfig.getHttpProxy().toString());
            }
        }

        if (ipChanged || proxyChanged) {
            writeIpAndProxyConfigurations();
            sendConfiguredNetworksChangedBroadcast(currentConfig,
                    WifiManager.CHANGE_REASON_CONFIG_CHANGE);
        }
        return new NetworkUpdateResult(ipChanged, proxyChanged);
    }

    /** Returns true if a particular config key needs to be quoted when passed to the supplicant. */
    private boolean enterpriseConfigKeyShouldBeQuoted(String key) {
        switch (key) {
            case WifiEnterpriseConfig.EAP_KEY:
            case WifiEnterpriseConfig.ENGINE_KEY:
                return false;
            default:
                return true;
        }
    }

    /**
     * Read the variables from the supplicant daemon that are needed to
     * fill in the WifiConfiguration object.
     *
     * @param config the {@link WifiConfiguration} object to be filled in.
     */
    private void readNetworkVariables(WifiConfiguration config) {

        int netId = config.networkId;
        if (netId < 0)
            return;

        /*
         * TODO: maybe should have a native method that takes an array of
         * variable names and returns an array of values. But we'd still
         * be doing a round trip to the supplicant daemon for each variable.
         */
        String value;

        value = mWifiNative.getNetworkVariable(netId, WifiConfiguration.ssidVarName);
        if (!TextUtils.isEmpty(value)) {
            if (value.charAt(0) != '"') {
                config.SSID = "\"" + WifiSsid.createFromHex(value).toString() + "\"";
                //TODO: convert a hex string that is not UTF-8 decodable to a P-formatted
                //supplicant string
            } else {
                config.SSID = value;
            }
        } else {
            config.SSID = null;
        }

        value = mWifiNative.getNetworkVariable(netId, WifiConfiguration.bssidVarName);
        if (!TextUtils.isEmpty(value)) {
            config.BSSID = value;
        } else {
            config.BSSID = null;
        }

        value = mWifiNative.getNetworkVariable(netId, WifiConfiguration.priorityVarName);
        config.priority = -1;
        if (!TextUtils.isEmpty(value)) {
            try {
                config.priority = Integer.parseInt(value);
            } catch (NumberFormatException ignore) {
            }
        }

        value = mWifiNative.getNetworkVariable(netId, WifiConfiguration.hiddenSSIDVarName);
        config.hiddenSSID = false;
        if (!TextUtils.isEmpty(value)) {
            try {
                config.hiddenSSID = Integer.parseInt(value) != 0;
            } catch (NumberFormatException ignore) {
            }
        }

        value = mWifiNative.getNetworkVariable(netId, WifiConfiguration.wepTxKeyIdxVarName);
        config.wepTxKeyIndex = -1;
        if (!TextUtils.isEmpty(value)) {
            try {
                config.wepTxKeyIndex = Integer.parseInt(value);
            } catch (NumberFormatException ignore) {
            }
        }

        for (int i = 0; i < 4; i++) {
            value = mWifiNative.getNetworkVariable(netId,
                    WifiConfiguration.wepKeyVarNames[i]);
            if (!TextUtils.isEmpty(value)) {
                config.wepKeys[i] = value;
            } else {
                config.wepKeys[i] = null;
            }
        }

        value = mWifiNative.getNetworkVariable(netId, WifiConfiguration.pskVarName);
        if (!TextUtils.isEmpty(value)) {
            config.preSharedKey = value;
        } else {
            config.preSharedKey = null;
        }

        readNetworkBitsetVariable(config.networkId, config.allowedProtocols,
                WifiConfiguration.Protocol.varName, WifiConfiguration.Protocol.strings);

        readNetworkBitsetVariable(config.networkId, config.allowedKeyManagement,
                WifiConfiguration.KeyMgmt.varName, WifiConfiguration.KeyMgmt.strings);

        readNetworkBitsetVariable(config.networkId, config.allowedAuthAlgorithms,
                WifiConfiguration.AuthAlgorithm.varName, WifiConfiguration.AuthAlgorithm.strings);

        readNetworkBitsetVariable(config.networkId, config.allowedPairwiseCiphers,
                WifiConfiguration.PairwiseCipher.varName, WifiConfiguration.PairwiseCipher.strings);

        readNetworkBitsetVariable(config.networkId, config.allowedGroupCiphers,
                WifiConfiguration.GroupCipher.varName, WifiConfiguration.GroupCipher.strings);

        if (config.enterpriseConfig == null) {
            config.enterpriseConfig = new WifiEnterpriseConfig();
        }
        HashMap<String, String> enterpriseFields = config.enterpriseConfig.getFields();
        for (String key : ENTERPRISE_CONFIG_SUPPLICANT_KEYS) {
            value = mWifiNative.getNetworkVariable(netId, key);
            if (!TextUtils.isEmpty(value)) {
                if (!enterpriseConfigKeyShouldBeQuoted(key)) {
                    value = removeDoubleQuotes(value);
                }
                enterpriseFields.put(key, value);
            } else {
                enterpriseFields.put(key, EMPTY_VALUE);
            }
        }

        if (migrateOldEapTlsNative(config.enterpriseConfig, netId)) {
            saveConfig();
        }

        migrateCerts(config.enterpriseConfig);
        // initializeSoftwareKeystoreFlag(config.enterpriseConfig, mKeyStore);
    }

    private static String removeDoubleQuotes(String string) {
        int length = string.length();
        if ((length > 1) && (string.charAt(0) == '"')
                && (string.charAt(length - 1) == '"')) {
            return string.substring(1, length - 1);
        }
        return string;
    }

    private static String makeString(BitSet set, String[] strings) {
        StringBuffer buf = new StringBuffer();
        int nextSetBit = -1;

        /* Make sure all set bits are in [0, strings.length) to avoid
         * going out of bounds on strings.  (Shouldn't happen, but...) */
        set = set.get(0, strings.length);

        while ((nextSetBit = set.nextSetBit(nextSetBit + 1)) != -1) {
            buf.append(strings[nextSetBit].replace('_', '-')).append(' ');
        }

        // remove trailing space
        if (set.cardinality() > 0) {
            buf.setLength(buf.length() - 1);
        }

        return buf.toString();
    }

    private int lookupString(String string, String[] strings) {
        int size = strings.length;

        string = string.replace('-', '_');

        for (int i = 0; i < size; i++)
            if (string.equals(strings[i]))
                return i;

        // if we ever get here, we should probably add the
        // value to WifiConfiguration to reflect that it's
        // supported by the WPA supplicant
        loge("Failed to look-up a string: " + string);

        return -1;
    }

    /* return the allowed key management based on a scan result */

    public WifiConfiguration wifiConfigurationFromScanResult(ScanDetail scanDetail) {

        ScanResult result = scanDetail.getScanResult();
        WifiConfiguration config = new WifiConfiguration();

        config.SSID = "\"" + result.SSID + "\"";

        if (VDBG) {
            loge("WifiConfiguration from scan results " +
                    config.SSID + " cap " + result.capabilities);
        }
        if (result.capabilities.contains("WEP")) {
            config.allowedKeyManagement.set(KeyMgmt.NONE);
            config.allowedAuthAlgorithms.set(WifiConfiguration.AuthAlgorithm.OPEN); //?
            config.allowedAuthAlgorithms.set(WifiConfiguration.AuthAlgorithm.SHARED);
        }

        if (result.capabilities.contains("PSK")) {
            config.allowedKeyManagement.set(KeyMgmt.WPA_PSK);
        }

        if (result.capabilities.contains("EAP")) {
            //this is probably wrong, as we don't have a way to enter the enterprise config
            config.allowedKeyManagement.set(KeyMgmt.WPA_EAP);
            config.allowedKeyManagement.set(KeyMgmt.IEEE8021X);
        }

        /* getScanDetailCache(config).put(scanDetail); */

        return config;
    }


    /* Returns a unique for a given configuration */
    private static int configKey(WifiConfiguration config) {
        String key = config.configKey();
        return key.hashCode();
    }

    void dump(FileDescriptor fd, PrintWriter pw, String[] args) {
        pw.println("Dump of WifiConfigStore");
        pw.println("mLastPriority " + mLastPriority);
        pw.println("Configured networks");
        for (WifiConfiguration conf : getAllConfiguredNetworks()) {
            pw.println(conf);
        }
        pw.println();
        if (mLostConfigsDbg != null && mLostConfigsDbg.size() > 0) {
            pw.println("LostConfigs: ");
            for (String s : mLostConfigsDbg) {
                pw.println(s);
            }
        }
        if (mLocalLog != null) {
            pw.println("WifiConfigStore - Log Begin ----");
            mLocalLog.dump(fd, pw, args);
            pw.println("WifiConfigStore - Log End ----");
        }
        if (mMOManager.isConfigured()) {
            pw.println("Begin dump of ANQP Cache");
            mAnqpCache.dump(pw);
            pw.println("End dump of ANQP Cache");
        }
    }

    public String getConfigFile() {
        return ipConfigFile;
    }

    protected void loge(String s) {
        loge(s, false);
    }

    protected void loge(String s, boolean stack) {
        if (stack) {
            Log.e(TAG, s + " stack:" + Thread.currentThread().getStackTrace()[2].getMethodName()
                    + " - " + Thread.currentThread().getStackTrace()[3].getMethodName()
                    + " - " + Thread.currentThread().getStackTrace()[4].getMethodName()
                    + " - " + Thread.currentThread().getStackTrace()[5].getMethodName());
        } else {
            Log.e(TAG, s);
        }
    }

    private void logKernelTime() {
        long kernelTimeMs = System.nanoTime()/(1000*1000);
        StringBuilder builder = new StringBuilder();
        builder.append("kernel time = ").append(kernelTimeMs/1000).append(".").append
                (kernelTimeMs%1000).append("\n");
        localLog(builder.toString());
    }

    protected void log(String s) {
        Log.d(TAG, s);
    }

    private void localLog(String s) {
        if (mLocalLog != null) {
            mLocalLog.log(s);
        }
    }

    private void localLog(String s, boolean force) {
        localLog(s);
        if (force) loge(s);
    }

    private void localLog(String s, int netId) {
        if (mLocalLog == null) {
            return;
        }

        WifiConfiguration config;
        synchronized(mConfiguredNetworks) {             // !!! Useless synchronization
            config = mConfiguredNetworks.get(netId);
        }

        if (config != null) {
            mLocalLog.log(s + " " + config.getPrintableSsid() + " " + netId
                    + " status=" + config.status
                    + " key=" + config.configKey());
        } else {
            mLocalLog.log(s + " " + netId);
        }
    }

    // Certificate and private key management for EnterpriseConfig
    static boolean needsKeyStore(WifiEnterpriseConfig config) {
        // Has no keys to be installed
        if (config.getClientCertificate() == null && config.getCaCertificate() == null)
            return false;
        return true;
    }

    static boolean isHardwareBackedKey(PrivateKey key) {
        return KeyChain.isBoundKeyAlgorithm(key.getAlgorithm());
    }

    static boolean hasHardwareBackedKey(Certificate certificate) {
        return KeyChain.isBoundKeyAlgorithm(certificate.getPublicKey().getAlgorithm());
    }

    static boolean needsSoftwareBackedKeyStore(WifiEnterpriseConfig config) {
        String client = config.getClientCertificateAlias();
        if (!TextUtils.isEmpty(client)) {
            // a valid client certificate is configured

            // BUGBUG: keyStore.get() never returns certBytes; because it is not
            // taking WIFI_UID as a parameter. It always looks for certificate
            // with SYSTEM_UID, and never finds any Wifi certificates. Assuming that
            // all certificates need software keystore until we get the get() API
            // fixed.

            return true;
        }

        /*
        try {

            if (DBG) Slog.d(TAG, "Loading client certificate " + Credentials
                    .USER_CERTIFICATE + client);

            CertificateFactory factory = CertificateFactory.getInstance("X.509");
            if (factory == null) {
                Slog.e(TAG, "Error getting certificate factory");
                return;
            }

            byte[] certBytes = keyStore.get(Credentials.USER_CERTIFICATE + client);
            if (certBytes != null) {
                Certificate cert = (X509Certificate) factory.generateCertificate(
                        new ByteArrayInputStream(certBytes));

                if (cert != null) {
                    mNeedsSoftwareKeystore = hasHardwareBackedKey(cert);

                    if (DBG) Slog.d(TAG, "Loaded client certificate " + Credentials
                            .USER_CERTIFICATE + client);
                    if (DBG) Slog.d(TAG, "It " + (mNeedsSoftwareKeystore ? "needs" :
                            "does not need" ) + " software key store");
                } else {
                    Slog.d(TAG, "could not generate certificate");
                }
            } else {
                Slog.e(TAG, "Could not load client certificate " + Credentials
                        .USER_CERTIFICATE + client);
                mNeedsSoftwareKeystore = true;
            }

        } catch(CertificateException e) {
            Slog.e(TAG, "Could not read certificates");
            mCaCert = null;
            mClientCertificate = null;
        }
        */

        return false;
    }

    boolean isNetworkConfigured(WifiConfiguration config) {
        // Check if either we have a network Id or a WifiConfiguration
        // matching the one we are trying to add.

        if(config.networkId != INVALID_NETWORK_ID) {
            return (mConfiguredNetworks.get(config.networkId) != null);
        }

        return (mConfiguredNetworks.getByConfigKey(config.configKey()) != null);
    }

    /**
     * Checks if uid has access to modify the configuration corresponding to networkId.
     *
     * Factors involved in modifiability of a config are as follows.
     *    If uid is a Device Owner app then it has full control over the device, including WiFi
     * configs.
     *    If the modification is only for administrative annotation (e.g. when connecting) or the
     * config is not lockdown eligible (currently that means any config not last updated by the DO)
     * then the creator of config or an app holding OVERRIDE_CONFIG_WIFI can modify the config.
     *    If the config is lockdown eligible and the modification is substantial (not annotation)
     * then the requirement to be able to modify the config by the uid is as follows:
     *    a) the uid has to hold OVERRIDE_CONFIG_WIFI and
     *    b) the lockdown feature should be disabled.
     */
    boolean canModifyNetwork(int uid, int networkId, boolean onlyAnnotate) {
        WifiConfiguration config = mConfiguredNetworks.get(networkId);

        if (config == null) {
            loge("canModifyNetwork: cannot find config networkId " + networkId);
            return false;
        }

        final DevicePolicyManagerInternal dpmi = LocalServices.getService(
                DevicePolicyManagerInternal.class);

        final boolean isUidDeviceOwner = dpmi != null && dpmi.isActiveAdminWithPolicy(uid,
                DeviceAdminInfo.USES_POLICY_DEVICE_OWNER);

        if (isUidDeviceOwner) {
            // Device Owner has full control over the device, including WiFi Configs
            return true;
        }

        final boolean isCreator = (config.creatorUid == uid);

        if (onlyAnnotate) {
            return isCreator || checkConfigOverridePermission(uid);
        }

        // Check if device has DPM capability. If it has and dpmi is still null, then we
        // treat this case with suspicion and bail out.
        if (mContext.getPackageManager().hasSystemFeature(PackageManager.FEATURE_DEVICE_ADMIN)
                && dpmi == null) {
            return false;
        }

        // WiFi config lockdown related logic. At this point we know uid NOT to be a Device Owner.

        final boolean isConfigEligibleForLockdown = dpmi != null && dpmi.isActiveAdminWithPolicy(
                config.creatorUid, DeviceAdminInfo.USES_POLICY_DEVICE_OWNER);
        if (!isConfigEligibleForLockdown) {
            return isCreator || checkConfigOverridePermission(uid);
        }

        final ContentResolver resolver = mContext.getContentResolver();
        final boolean isLockdownFeatureEnabled = Settings.Global.getInt(resolver,
                Settings.Global.WIFI_DEVICE_OWNER_CONFIGS_LOCKDOWN, 0) != 0;
        return !isLockdownFeatureEnabled && checkConfigOverridePermission(uid);
    }

    /**
     * Checks if uid has access to modify config.
     */
    boolean canModifyNetwork(int uid, WifiConfiguration config, boolean onlyAnnotate) {
        if (config == null) {
            loge("canModifyNetowrk recieved null configuration");
            return false;
        }

        // Resolve the correct network id.
        int netid;
        if (config.networkId != INVALID_NETWORK_ID){
            netid = config.networkId;
        } else {
            WifiConfiguration test = mConfiguredNetworks.getByConfigKey(config.configKey());
            if (test == null) {
                return false;
            } else {
                netid = test.networkId;
            }
        }

        return canModifyNetwork(uid, netid, onlyAnnotate);
    }

    boolean checkConfigOverridePermission(int uid) {
        try {
            return (AppGlobals.getPackageManager().checkUidPermission(
                    android.Manifest.permission.OVERRIDE_WIFI_CONFIG, uid)
                    == PackageManager.PERMISSION_GRANTED);
        } catch (RemoteException e) {
            return false;
        }
    }

    /** called when CS ask WiFistateMachine to disconnect the current network
     * because the score is bad.
     */
    void handleBadNetworkDisconnectReport(int netId, WifiInfo info) {
        /* TODO verify the bad network is current */
        WifiConfiguration config = mConfiguredNetworks.get(netId);
        if (config != null) {
            if ((info.getRssi() < WifiConfiguration.UNWANTED_BLACKLIST_SOFT_RSSI_24
                    && info.is24GHz()) || (info.getRssi() <
                            WifiConfiguration.UNWANTED_BLACKLIST_SOFT_RSSI_5 && info.is5GHz())) {
                // We got disconnected and RSSI was bad, so disable light
                config.setAutoJoinStatus(WifiConfiguration.AUTO_JOIN_TEMPORARY_DISABLED
                        + WifiConfiguration.UNWANTED_BLACKLIST_SOFT_BUMP);
                loge("handleBadNetworkDisconnectReport (+4) "
                        + Integer.toString(netId) + " " + info);
            } else {
                // We got disabled but RSSI is good, so disable hard
                config.setAutoJoinStatus(WifiConfiguration.AUTO_JOIN_TEMPORARY_DISABLED
                        + WifiConfiguration.UNWANTED_BLACKLIST_HARD_BUMP);
                loge("handleBadNetworkDisconnectReport (+8) "
                        + Integer.toString(netId) + " " + info);
            }
        }
        // Record last time Connectivity Service switched us away from WiFi and onto Cell
        lastUnwantedNetworkDisconnectTimestamp = System.currentTimeMillis();
    }

    boolean handleBSSIDBlackList(int netId, String BSSID, boolean enable) {
        boolean found = false;
        if (BSSID == null)
            return found;

        // Look for the BSSID in our config store
        for (WifiConfiguration config : mConfiguredNetworks.values()) {
            if (getScanDetailCache(config) != null) {
                for (ScanDetail scanDetail : getScanDetailCache(config).values()) {
                    if (scanDetail.getBSSIDString().equals(BSSID)) {
                        if (enable) {
                            scanDetail.getScanResult().setAutoJoinStatus(ScanResult.ENABLED);
                        } else {
                            // Black list the BSSID we were trying to join
                            // so as the Roam state machine
                            // doesn't pick it up over and over
                            scanDetail.getScanResult().setAutoJoinStatus(
                                    ScanResult.AUTO_ROAM_DISABLED);
                            found = true;
                        }
                    }
                }
            }
        }
        return found;
    }

    int getMaxDhcpRetries() {
        return Settings.Global.getInt(mContext.getContentResolver(),
                Settings.Global.WIFI_MAX_DHCP_RETRY_COUNT,
                DEFAULT_MAX_DHCP_RETRIES);
    }

    void clearBssidBlacklist() {
        if (!mWifiStateMachine.useHalBasedAutoJoinOffload()) {
            if(DBG) {
                Log.d(TAG, "No blacklist allowed without epno enabled");
            }
            return;
        }
        mBssidBlacklist = new HashSet<String>();
        mWifiNative.clearBlacklist();
        mWifiNative.setBssidBlacklist(null);
    }

    void blackListBssid(String BSSID) {
        if (!mWifiStateMachine.useHalBasedAutoJoinOffload()) {
            if(DBG) {
                Log.d(TAG, "No blacklist allowed without epno enabled");
            }
            return;
        }
        if (BSSID == null)
            return;
        mBssidBlacklist.add(BSSID);
        // Blacklist at wpa_supplicant
        mWifiNative.addToBlacklist(BSSID);
        // Blacklist at firmware
        String list[] = new String[mBssidBlacklist.size()];
        int count = 0;
        for (String bssid : mBssidBlacklist) {
            list[count++] = bssid;
        }
        mWifiNative.setBssidBlacklist(list);
    }

    void handleSSIDStateChange(int netId, boolean enabled, String message, String BSSID) {
        WifiConfiguration config = mConfiguredNetworks.get(netId);
        if (config != null) {
            if (enabled) {
                loge("Ignoring SSID re-enabled from supplicant:  " + config.configKey() +
                        " had autoJoinStatus=" + Integer.toString(config.autoJoinStatus)
                        + " self added " + config.selfAdded + " ephemeral " + config.ephemeral);
                //We should not re-enable the BSSID based on Supplicant reanable.
                // Framework will re-enable it after its own blacklist timer expires
            } else {
                loge("SSID temp disabled for  " + config.configKey() +
                        " had autoJoinStatus=" + Integer.toString(config.autoJoinStatus)
                        + " self added " + config.selfAdded + " ephemeral " + config.ephemeral);
                if (message != null) {
                    loge(" message=" + message);
                }
                if (config.selfAdded && config.lastConnected == 0) {
                    // This is a network we self added, and we never succeeded,
                    // the user did not create this network and never entered its credentials,
                    // so we want to be very aggressive in disabling it completely.
                    removeConfigAndSendBroadcastIfNeeded(config.networkId);
                } else {
                    if (message != null) {
                        if (message.contains("no identity")) {
                            config.setAutoJoinStatus(
                                    WifiConfiguration.AUTO_JOIN_DISABLED_NO_CREDENTIALS);
                            if (DBG) {
                                loge("no identity blacklisted " + config.configKey() + " to "
                                        + Integer.toString(config.autoJoinStatus));
                            }
                        } else if (message.contains("WRONG_KEY")
                                || message.contains("AUTH_FAILED")) {
                            // This configuration has received an auth failure, so disable it
                            // temporarily because we don't want auto-join to try it out.
                            // this network may be re-enabled by the "usual"
                            // enableAllNetwork function
                            config.numAuthFailures++;
                            if (config.numAuthFailures > maxAuthErrorsToBlacklist) {
                                config.setAutoJoinStatus
                                        (WifiConfiguration.AUTO_JOIN_DISABLED_ON_AUTH_FAILURE);
                                disableNetwork(netId,
                                        WifiConfiguration.DISABLED_AUTH_FAILURE);
                                loge("Authentication failure, blacklist " + config.configKey() + " "
                                            + Integer.toString(config.networkId)
                                            + " num failures " + config.numAuthFailures);
                            }
                        } else if (message.contains("DHCP FAILURE")) {
                            config.numIpConfigFailures++;
                            config.lastConnectionFailure = System.currentTimeMillis();
                            int maxRetries = getMaxDhcpRetries();
                            // maxRetries == 0 means keep trying forever
                            if (maxRetries > 0 && config.numIpConfigFailures > maxRetries) {
                                /**
                                 * If we've exceeded the maximum number of retries for DHCP
                                 * to a given network, disable the network
                                 */
                                config.setAutoJoinStatus
                                        (WifiConfiguration.AUTO_JOIN_DISABLED_ON_AUTH_FAILURE);
                                disableNetwork(netId, WifiConfiguration.DISABLED_DHCP_FAILURE);
                                loge("DHCP failure, blacklist " + config.configKey() + " "
                                        + Integer.toString(config.networkId)
                                        + " num failures " + config.numIpConfigFailures);
                            }

                            // Also blacklist the BSSId if we find it
                            ScanResult result = null;
                            String bssidDbg = "";
                            if (getScanDetailCache(config) != null && BSSID != null) {
                                result = getScanDetailCache(config).get(BSSID);
                            }
                            if (result != null) {
                                result.numIpConfigFailures ++;
                                bssidDbg = BSSID + " ipfail=" + result.numIpConfigFailures;
                                if (result.numIpConfigFailures > 3) {
                                    // Tell supplicant to stop trying this BSSID
                                    mWifiNative.addToBlacklist(BSSID);
                                    result.setAutoJoinStatus(ScanResult.AUTO_JOIN_DISABLED);
                                }
                            }

                            if (DBG) {
                                loge("blacklisted " + config.configKey() + " to "
                                        + config.autoJoinStatus
                                        + " due to IP config failures, count="
                                        + config.numIpConfigFailures
                                        + " disableReason=" + config.disableReason
                                        + " " + bssidDbg);
                            }
                        } else if (message.contains("CONN_FAILED")) {
                            config.numConnectionFailures++;
                            if (config.numConnectionFailures > maxConnectionErrorsToBlacklist) {
                                config.setAutoJoinStatus
                                        (WifiConfiguration.AUTO_JOIN_DISABLED_ON_AUTH_FAILURE);
                                disableNetwork(netId,
                                        WifiConfiguration.DISABLED_ASSOCIATION_REJECT);
                                loge("Connection failure, blacklist " + config.configKey() + " "
                                        + config.networkId
                                        + " num failures " + config.numConnectionFailures);
                            }
                        }
                        message.replace("\n", "");
                        message.replace("\r", "");
                        config.lastFailure = message;
                    }
                }
            }
        }
    }

    boolean installKeys(WifiEnterpriseConfig config, String name) {
        boolean ret = true;
        String privKeyName = Credentials.USER_PRIVATE_KEY + name;
        String userCertName = Credentials.USER_CERTIFICATE + name;
        String caCertName = Credentials.CA_CERTIFICATE + name;
        if (config.getClientCertificate() != null) {
            byte[] privKeyData = config.getClientPrivateKey().getEncoded();
            if (isHardwareBackedKey(config.getClientPrivateKey())) {
                // Hardware backed key store is secure enough to store keys un-encrypted, this
                // removes the need for user to punch a PIN to get access to these keys
                if (DBG) Log.d(TAG, "importing keys " + name + " in hardware backed store");
                ret = mKeyStore.importKey(privKeyName, privKeyData, android.os.Process.WIFI_UID,
                        KeyStore.FLAG_NONE);
            } else {
                // Software backed key store is NOT secure enough to store keys un-encrypted.
                // Save keys encrypted so they are protected with user's PIN. User will
                // have to unlock phone before being able to use these keys and connect to
                // networks.
                if (DBG) Log.d(TAG, "importing keys " + name + " in software backed store");
                ret = mKeyStore.importKey(privKeyName, privKeyData, Process.WIFI_UID,
                        KeyStore.FLAG_ENCRYPTED);
            }
            if (ret == false) {
                return ret;
            }

            ret = putCertInKeyStore(userCertName, config.getClientCertificate());
            if (ret == false) {
                // Remove private key installed
                mKeyStore.delete(privKeyName, Process.WIFI_UID);
                return ret;
            }
        }

        if (config.getCaCertificate() != null) {
            ret = putCertInKeyStore(caCertName, config.getCaCertificate());
            if (ret == false) {
                if (config.getClientCertificate() != null) {
                    // Remove client key+cert
                    mKeyStore.delete(privKeyName, Process.WIFI_UID);
                    mKeyStore.delete(userCertName, Process.WIFI_UID);
                }
                return ret;
            }
        }

        // Set alias names
        if (config.getClientCertificate() != null) {
            config.setClientCertificateAlias(name);
            config.resetClientKeyEntry();
        }

        if (config.getCaCertificate() != null) {
            config.setCaCertificateAlias(name);
            config.resetCaCertificate();
        }

        return ret;
    }

    private boolean putCertInKeyStore(String name, Certificate cert) {
        try {
            byte[] certData = Credentials.convertToPem(cert);
            if (DBG) Log.d(TAG, "putting certificate " + name + " in keystore");
            return mKeyStore.put(name, certData, Process.WIFI_UID, KeyStore.FLAG_NONE);

        } catch (IOException e1) {
            return false;
        } catch (CertificateException e2) {
            return false;
        }
    }

    void removeKeys(WifiEnterpriseConfig config) {
        String client = config.getClientCertificateAlias();
        // a valid client certificate is configured
        if (!TextUtils.isEmpty(client)) {
            if (DBG) Log.d(TAG, "removing client private key and user cert");
            mKeyStore.delete(Credentials.USER_PRIVATE_KEY + client, Process.WIFI_UID);
            mKeyStore.delete(Credentials.USER_CERTIFICATE + client, Process.WIFI_UID);
        }

        String ca = config.getCaCertificateAlias();
        // a valid ca certificate is configured
        if (!TextUtils.isEmpty(ca)) {
            if (DBG) Log.d(TAG, "removing CA cert");
            mKeyStore.delete(Credentials.CA_CERTIFICATE + ca, Process.WIFI_UID);
        }
    }


    /** Migrates the old style TLS config to the new config style. This should only be used
     * when restoring an old wpa_supplicant.conf or upgrading from a previous
     * platform version.
     * @return true if the config was updated
     * @hide
     */
    boolean migrateOldEapTlsNative(WifiEnterpriseConfig config, int netId) {
        String oldPrivateKey = mWifiNative.getNetworkVariable(netId, OLD_PRIVATE_KEY_NAME);
        /*
         * If the old configuration value is not present, then there is nothing
         * to do.
         */
        if (TextUtils.isEmpty(oldPrivateKey)) {
            return false;
        } else {
            // Also ignore it if it's empty quotes.
            oldPrivateKey = removeDoubleQuotes(oldPrivateKey);
            if (TextUtils.isEmpty(oldPrivateKey)) {
                return false;
            }
        }

        config.setFieldValue(WifiEnterpriseConfig.ENGINE_KEY, WifiEnterpriseConfig.ENGINE_ENABLE);
        config.setFieldValue(WifiEnterpriseConfig.ENGINE_ID_KEY,
                WifiEnterpriseConfig.ENGINE_ID_KEYSTORE);

        /*
        * The old key started with the keystore:// URI prefix, but we don't
        * need that anymore. Trim it off if it exists.
        */
        final String keyName;
        if (oldPrivateKey.startsWith(WifiEnterpriseConfig.KEYSTORE_URI)) {
            keyName = new String(
                    oldPrivateKey.substring(WifiEnterpriseConfig.KEYSTORE_URI.length()));
        } else {
            keyName = oldPrivateKey;
        }
        config.setFieldValue(WifiEnterpriseConfig.PRIVATE_KEY_ID_KEY, keyName);

        mWifiNative.setNetworkVariable(netId, WifiEnterpriseConfig.ENGINE_KEY,
                config.getFieldValue(WifiEnterpriseConfig.ENGINE_KEY, ""));

        mWifiNative.setNetworkVariable(netId, WifiEnterpriseConfig.ENGINE_ID_KEY,
                config.getFieldValue(WifiEnterpriseConfig.ENGINE_ID_KEY, ""));

        mWifiNative.setNetworkVariable(netId, WifiEnterpriseConfig.PRIVATE_KEY_ID_KEY,
                config.getFieldValue(WifiEnterpriseConfig.PRIVATE_KEY_ID_KEY, ""));

        // Remove old private_key string so we don't run this again.
        mWifiNative.setNetworkVariable(netId, OLD_PRIVATE_KEY_NAME, EMPTY_VALUE);

        return true;
    }

    /** Migrate certs from global pool to wifi UID if not already done */
    void migrateCerts(WifiEnterpriseConfig config) {
        String client = config.getClientCertificateAlias();
        // a valid client certificate is configured
        if (!TextUtils.isEmpty(client)) {
            if (!mKeyStore.contains(Credentials.USER_PRIVATE_KEY + client, Process.WIFI_UID)) {
                mKeyStore.duplicate(Credentials.USER_PRIVATE_KEY + client, -1,
                        Credentials.USER_PRIVATE_KEY + client, Process.WIFI_UID);
                mKeyStore.duplicate(Credentials.USER_CERTIFICATE + client, -1,
                        Credentials.USER_CERTIFICATE + client, Process.WIFI_UID);
            }
        }

        String ca = config.getCaCertificateAlias();
        // a valid ca certificate is configured
        if (!TextUtils.isEmpty(ca)) {
            if (!mKeyStore.contains(Credentials.CA_CERTIFICATE + ca, Process.WIFI_UID)) {
                mKeyStore.duplicate(Credentials.CA_CERTIFICATE + ca, -1,
                        Credentials.CA_CERTIFICATE + ca, Process.WIFI_UID);
            }
        }
    }

    private void readNetworkBitsetVariable(int netId, BitSet variable, String varName,
            String[] strings) {
        String value = mWifiNative.getNetworkVariable(netId, varName);
        if (!TextUtils.isEmpty(value)) {
            variable.clear();
            String vals[] = value.split(" ");
            for (String val : vals) {
                int index = lookupString(val, strings);
                if (0 <= index) {
                    variable.set(index);
                }
            }
        }
    }
}<|MERGE_RESOLUTION|>--- conflicted
+++ resolved
@@ -1311,16 +1311,7 @@
             // Sort by descending priority
             Collections.sort(sortedWifiConfigurations, new Comparator<WifiConfiguration>() {
                 public int compare(WifiConfiguration a, WifiConfiguration b) {
-<<<<<<< HEAD
-                    if (a.priority < b.priority) {
-                        return -1;
-                    } else if (a.priority > b.priority) {
-                        return 1;
-                    }
-                    return 0;
-=======
                     return a.priority - b.priority;
->>>>>>> 57b578f2
                 }
             });
         }
