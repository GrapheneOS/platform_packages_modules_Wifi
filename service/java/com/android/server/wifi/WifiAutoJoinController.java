--- conflicted
+++ resolved
@@ -1605,8 +1605,6 @@
                 isLastSelected = true;
             }
 
-<<<<<<< HEAD
-=======
             if (config.lastRoamingFailure != 0
                     && currentConfiguration != null
                     && (lastSelectedConfiguration == null
@@ -1629,7 +1627,6 @@
                 }
             }
 
->>>>>>> bed4746c
             int boost = config.autoJoinUseAggressiveJoinAttemptThreshold + weakRssiBailCount;
             if (underThreshold(config,
                     mWifiConfigStore.thresholdInitialAutoJoinAttemptMin24RSSI.get() - boost,
