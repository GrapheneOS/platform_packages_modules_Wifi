--- conflicted
+++ resolved
@@ -204,19 +204,11 @@
         mConnectivityLocalLog = new LocalLog(ActivityManager.isLowRamDeviceStatic() ? 256 : 512);
         mWifiNetworkSelector = new WifiNetworkSelector(mContext, mWifiConfigManager, mClock,
                 mConnectivityLocalLog);
-<<<<<<< HEAD
-        mSavedNetworkEvaluator = new SavedNetworkEvaluator(mContext, mWifiConfigManager, mClock,
-                mConnectivityLocalLog, mWifiConnectivityHelper);
-        mRecommendedNetworkEvaluator = new RecommendedNetworkEvaluator(context,
-                context.getContentResolver(), wifiStateMachineLooper, mFrameworkFacade,
-                mNetworkScoreManager, mWifiConfigManager, mConnectivityLocalLog);
-=======
         mSavedNetworkEvaluator = new SavedNetworkEvaluator(mContext,
                 mWifiConfigManager, mClock, mConnectivityLocalLog, mWifiConnectivityHelper);
         mScoredNetworkEvaluator = new ScoredNetworkEvaluator(context, wifiStateMachineLooper,
                 mFrameworkFacade, mNetworkScoreManager, mWifiConfigManager, mConnectivityLocalLog,
                 mWifiNetworkScoreCache);
->>>>>>> 2ad6410c
         mSimAccessor = new SIMAccessor(mContext);
         mPasspointManager = new PasspointManager(mContext, mWifiNative, mWifiKeyStore, mClock,
                 mSimAccessor, new PasspointObjectFactory(), mWifiConfigManager, mWifiConfigStore);
