/*
 * Copyright (C) 2016 The Android Open Source Project
 *
 * Licensed under the Apache License, Version 2.0 (the "License");
 * you may not use this file except in compliance with the License.
 * You may obtain a copy of the License at
 *
 *      http://www.apache.org/licenses/LICENSE-2.0
 *
 * Unless required by applicable law or agreed to in writing, software
 * distributed under the License is distributed on an "AS IS" BASIS,
 * WITHOUT WARRANTIES OR CONDITIONS OF ANY KIND, either express or implied.
 * See the License for the specific language governing permissions and
 * limitations under the License.
 */

package com.android.server.wifi.nan;

import static org.hamcrest.core.IsEqual.equalTo;
import static org.hamcrest.core.IsNull.notNullValue;
import static org.hamcrest.core.IsNull.nullValue;
import static org.junit.Assert.assertTrue;
import static org.mockito.Matchers.any;
import static org.mockito.Matchers.anyBoolean;
import static org.mockito.Matchers.anyInt;
import static org.mockito.Matchers.anyShort;
import static org.mockito.Matchers.eq;
import static org.mockito.Mockito.inOrder;
import static org.mockito.Mockito.mock;
import static org.mockito.Mockito.times;
import static org.mockito.Mockito.verifyNoMoreInteractions;
import static org.mockito.Mockito.when;

import android.app.test.TestAlarmManager;
import android.content.Context;
import android.content.Intent;
import android.net.wifi.RttManager;
import android.net.wifi.nan.ConfigRequest;
import android.net.wifi.nan.IWifiNanEventCallback;
import android.net.wifi.nan.IWifiNanSessionCallback;
import android.net.wifi.nan.PublishConfig;
import android.net.wifi.nan.SubscribeConfig;
import android.net.wifi.nan.WifiNanEventCallback;
import android.net.wifi.nan.WifiNanManager;
import android.net.wifi.nan.WifiNanSessionCallback;
import android.os.UserHandle;
import android.os.test.TestLooper;
import android.test.suitebuilder.annotation.SmallTest;
import android.util.SparseArray;

import libcore.util.HexEncoding;

import org.junit.Before;
import org.junit.Rule;
import org.junit.Test;
import org.junit.rules.ErrorCollector;
import org.mockito.ArgumentCaptor;
import org.mockito.InOrder;
import org.mockito.Mock;
import org.mockito.MockitoAnnotations;

import java.lang.reflect.Constructor;
import java.lang.reflect.Field;

/**
 * Unit test harness for WifiNanStateManager.
 */
@SmallTest
public class WifiNanStateManagerTest {
    private TestLooper mMockLooper;
    private WifiNanStateManager mDut;
    @Mock private WifiNanNative mMockNative;
    @Mock private Context mMockContext;
    @Mock private WifiNanRttStateManager mMockNanRttStateManager;
<<<<<<< HEAD
    TestAlarmManager mAlarmManager;
=======
    @Mock private WifiNanDataPathStateManager mMockNanDataPathStatemanager;
    MockAlarmManager mAlarmManager;
>>>>>>> d8ceeb1d

    @Rule
    public ErrorCollector collector = new ErrorCollector();

    /**
     * Pre-test configuration. Initialize and install mocks.
     */
    @Before
    public void setUp() throws Exception {
        MockitoAnnotations.initMocks(this);

        mAlarmManager = new TestAlarmManager();
        when(mMockContext.getSystemService(Context.ALARM_SERVICE))
                .thenReturn(mAlarmManager.getAlarmManager());

        mMockLooper = new TestLooper();

        mDut = installNewNanStateManager();
        mDut.start(mMockContext, mMockLooper.getLooper());
        installMocksInStateManager(mDut, mMockNanRttStateManager, mMockNanDataPathStatemanager);

        when(mMockNative.enableAndConfigure(anyShort(), any(ConfigRequest.class), anyBoolean()))
                .thenReturn(true);
        when(mMockNative.disable(anyShort())).thenReturn(true);
        when(mMockNative.publish(anyShort(), anyInt(), any(PublishConfig.class))).thenReturn(true);
        when(mMockNative.subscribe(anyShort(), anyInt(), any(SubscribeConfig.class)))
                .thenReturn(true);
        when(mMockNative.sendMessage(anyShort(), anyInt(), anyInt(), any(byte[].class),
                any(byte[].class), anyInt())).thenReturn(true);
        when(mMockNative.stopPublish(anyShort(), anyInt())).thenReturn(true);
        when(mMockNative.stopSubscribe(anyShort(), anyInt())).thenReturn(true);

        // TODO (not critical): when(mMockNative.getCapabilities(anyShort())).thenReturn(true);
        // Not critical since no other API depends on the capabilities being set. Big change
        // since will need to add the callback and the verification flow to every single test.

        installMockWifiNanNative(mMockNative);
    }

    /**
     * Validate that NAN data-path interfaces are brought up and down correctly.
     */
    @Test
    public void testNanDataPathInterfaceUpDown() throws Exception {
        ArgumentCaptor<Short> transactionId = ArgumentCaptor.forClass(Short.class);
        InOrder inOrder = inOrder(mMockContext, mMockNative, mMockNanDataPathStatemanager);

        // (1) enable usage
        mDut.enableUsage();
        mMockLooper.dispatchAll();
        validateCorrectNanStatusChangeBroadcast(inOrder, true);
        inOrder.verify(mMockNative).getCapabilities(transactionId.capture());
        inOrder.verify(mMockNanDataPathStatemanager).createAllInterfaces();
        collector.checkThat("usage enabled", mDut.isUsageEnabled(), equalTo(true));

        // (2) disable usage
        mDut.disableUsage();
        mMockLooper.dispatchAll();
        inOrder.verify(mMockNative).disable((short) 0);
        inOrder.verify(mMockNative).deInitNan();
        validateCorrectNanStatusChangeBroadcast(inOrder, false);
        inOrder.verify(mMockNanDataPathStatemanager).deleteAllInterfaces();
        collector.checkThat("usage disabled", mDut.isUsageEnabled(), equalTo(false));

        verifyNoMoreInteractions(mMockNative, mMockNanDataPathStatemanager);
    }

    /**
     * Validate that APIs aren't functional when usage is disabled.
     */
    @Test
    public void testDisableUsageDisablesApis() throws Exception {
        final int clientId = 12314;
        final ConfigRequest configRequest = new ConfigRequest.Builder().build();

        IWifiNanEventCallback mockCallback = mock(IWifiNanEventCallback.class);
        InOrder inOrder = inOrder(mMockContext, mMockNative, mockCallback);

        mDut.enableUsage();
        mMockLooper.dispatchAll();

        // (1) check initial state
        validateCorrectNanStatusChangeBroadcast(inOrder, true);
        inOrder.verify(mMockNative).getCapabilities(anyShort());
        collector.checkThat("usage enabled", mDut.isUsageEnabled(), equalTo(true));

        // (2) disable usage and validate state
        mDut.disableUsage();
        mMockLooper.dispatchAll();
        collector.checkThat("usage disabled", mDut.isUsageEnabled(), equalTo(false));
        inOrder.verify(mMockNative).disable((short) 0);
        inOrder.verify(mMockNative).deInitNan();
        validateCorrectNanStatusChangeBroadcast(inOrder, false);

        // (3) try connecting and validate that get nothing (app should be aware of non-availability
        // through state change broadcast and/or query API)
        mDut.connect(clientId, mockCallback, configRequest);
        mMockLooper.dispatchAll();

        verifyNoMoreInteractions(mMockNative, mockCallback);
    }

    /**
     * Validate that when API usage is disabled while in the middle of a connection that internal
     * state is cleaned-up, and that all subsequent operations are NOP. Then enable usage again and
     * validate that operates correctly.
     */
    @Test
    public void testDisableUsageFlow() throws Exception {
        final int clientId = 12341;
        final ConfigRequest configRequest = new ConfigRequest.Builder().build();

        IWifiNanEventCallback mockCallback = mock(IWifiNanEventCallback.class);
        ArgumentCaptor<Short> transactionId = ArgumentCaptor.forClass(Short.class);
        InOrder inOrder = inOrder(mMockContext, mMockNative, mockCallback);

        mDut.enableUsage();
        mMockLooper.dispatchAll();

        // (1) check initial state
        validateCorrectNanStatusChangeBroadcast(inOrder, true);
        inOrder.verify(mMockNative).getCapabilities(anyShort());
        collector.checkThat("usage enabled", mDut.isUsageEnabled(), equalTo(true));

        // (2) connect (successfully)
        mDut.connect(clientId, mockCallback, configRequest);
        mMockLooper.dispatchAll();
        inOrder.verify(mMockNative).enableAndConfigure(transactionId.capture(), eq(configRequest),
                eq(true));
        mDut.onConfigSuccessResponse(transactionId.getValue());
        mMockLooper.dispatchAll();
        inOrder.verify(mockCallback).onConnectSuccess();

        // (3) disable usage & verify callbacks
        mDut.disableUsage();
        mMockLooper.dispatchAll();
        collector.checkThat("usage disabled", mDut.isUsageEnabled(), equalTo(false));
        inOrder.verify(mMockNative).disable((short) 0);
        inOrder.verify(mMockNative).deInitNan();
        validateCorrectNanStatusChangeBroadcast(inOrder, false);
        validateInternalClientInfoCleanedUp(clientId);

        // (4) try connecting again and validate that just get an onNanDown
        mDut.connect(clientId, mockCallback, configRequest);
        mMockLooper.dispatchAll();

        // (5) disable usage again and validate that not much happens
        mDut.disableUsage();
        mMockLooper.dispatchAll();
        collector.checkThat("usage disabled", mDut.isUsageEnabled(), equalTo(false));

        // (6) enable usage
        mDut.enableUsage();
        mMockLooper.dispatchAll();
        collector.checkThat("usage enabled", mDut.isUsageEnabled(), equalTo(true));
        validateCorrectNanStatusChangeBroadcast(inOrder, true);

        // note: this is called a second time (which it shouldn't if capabilties were obtained
        // at first) because this test case does not provide a capabilities response.
        inOrder.verify(mMockNative).getCapabilities(anyShort());

        // (7) connect (should be successful)
        mDut.connect(clientId, mockCallback, configRequest);
        mMockLooper.dispatchAll();
        inOrder.verify(mMockNative).enableAndConfigure(transactionId.capture(), eq(configRequest),
                eq(true));
        mDut.onConfigSuccessResponse(transactionId.getValue());
        mMockLooper.dispatchAll();
        inOrder.verify(mockCallback).onConnectSuccess();

        verifyNoMoreInteractions(mMockNative, mockCallback);
    }

    /**
     * Validates that all events are delivered with correct arguments. Validates
     * that IdentityChanged not delivered if configuration disables delivery.
     */
    @Test
    public void testNanEventsDelivery() throws Exception {
        final int clientId1 = 1005;
        final int clientId2 = 1007;
        final int clusterLow = 5;
        final int clusterHigh = 100;
        final int masterPref = 111;
        final int reason = WifiNanEventCallback.REASON_OTHER;
        final byte[] someMac = HexEncoding.decode("000102030405".toCharArray(), false);

        ConfigRequest configRequest1 = new ConfigRequest.Builder().setClusterLow(clusterLow)
                .setClusterHigh(clusterHigh).setMasterPreference(masterPref)
                .setEnableIdentityChangeCallback(false).build();

        ConfigRequest configRequest2 = new ConfigRequest.Builder().setClusterLow(clusterLow)
                .setClusterHigh(clusterHigh).setMasterPreference(masterPref)
                .setEnableIdentityChangeCallback(true).build();

        IWifiNanEventCallback mockCallback1 = mock(IWifiNanEventCallback.class);
        IWifiNanEventCallback mockCallback2 = mock(IWifiNanEventCallback.class);
        ArgumentCaptor<Short> transactionIdCapture = ArgumentCaptor.forClass(Short.class);
        InOrder inOrder = inOrder(mockCallback1, mockCallback2, mMockNative);

        mDut.enableUsage();
        mMockLooper.dispatchAll();
        inOrder.verify(mMockNative).getCapabilities(anyShort());

        // (1) connect 1st and 2nd clients
        mDut.connect(clientId1, mockCallback1, configRequest1);
        mDut.connect(clientId2, mockCallback2, configRequest2);
        mMockLooper.dispatchAll();
        inOrder.verify(mMockNative).enableAndConfigure(transactionIdCapture.capture(),
                eq(configRequest1), eq(true));
        short transactionId = transactionIdCapture.getValue();
        mDut.onConfigSuccessResponse(transactionId);
        mMockLooper.dispatchAll();
        inOrder.verify(mockCallback1).onConnectSuccess();

        // (2) finish connection of 2nd client
        inOrder.verify(mMockNative).enableAndConfigure(transactionIdCapture.capture(),
                eq(configRequest2), eq(false));
        transactionId = transactionIdCapture.getValue();
        mDut.onConfigSuccessResponse(transactionId);

        // (3) deliver NAN events
        mDut.onClusterChangeNotification(WifiNanClientState.CLUSTER_CHANGE_EVENT_STARTED, someMac);
        mDut.onInterfaceAddressChangeNotification(someMac);
        mDut.onNanDownNotification(reason);
        mMockLooper.dispatchAll();

        inOrder.verify(mockCallback2).onConnectSuccess();
        inOrder.verify(mockCallback2, times(2)).onIdentityChanged();

        validateInternalClientInfoCleanedUp(clientId1);
        validateInternalClientInfoCleanedUp(clientId2);

        verifyNoMoreInteractions(mockCallback1, mockCallback2, mMockNative);
    }

    /**
     * Validate that when the HAL doesn't respond we get a TIMEOUT (which
     * results in a failure response) at which point we can process additional
     * commands. Steps: (1) connect, (2) publish - timeout, (3) publish +
     * success.
     */
    @Test
    public void testHalNoResponseTimeout() throws Exception {
        final int clientId = 12341;
        final ConfigRequest configRequest = new ConfigRequest.Builder().build();
        final PublishConfig publishConfig = new PublishConfig.Builder().build();

        IWifiNanEventCallback mockCallback = mock(IWifiNanEventCallback.class);
        IWifiNanSessionCallback mockSessionCallback = mock(IWifiNanSessionCallback.class);
        ArgumentCaptor<Short> transactionId = ArgumentCaptor.forClass(Short.class);
        InOrder inOrder = inOrder(mMockNative, mockCallback, mockSessionCallback);

        mDut.enableUsage();
        mMockLooper.dispatchAll();
        inOrder.verify(mMockNative).getCapabilities(anyShort());

        // (1) connect (successfully)
        mDut.connect(clientId, mockCallback, configRequest);
        mMockLooper.dispatchAll();
        inOrder.verify(mMockNative).enableAndConfigure(transactionId.capture(), eq(configRequest),
                eq(true));
        mDut.onConfigSuccessResponse(transactionId.getValue());
        mMockLooper.dispatchAll();
        inOrder.verify(mockCallback).onConnectSuccess();

        // (2) publish + timeout
        mDut.publish(clientId, publishConfig, mockSessionCallback);
        mMockLooper.dispatchAll();
        inOrder.verify(mMockNative).publish(anyShort(), eq(0), eq(publishConfig));
        assertTrue(mAlarmManager.dispatch(WifiNanStateManager.HAL_COMMAND_TIMEOUT_TAG));
        mMockLooper.dispatchAll();
        inOrder.verify(mockSessionCallback)
                .onSessionConfigFail(WifiNanSessionCallback.REASON_OTHER);
        validateInternalNoSessions(clientId);

        // (3) publish + success
        mDut.publish(clientId, publishConfig, mockSessionCallback);
        mMockLooper.dispatchAll();
        inOrder.verify(mMockNative).publish(transactionId.capture(), eq(0), eq(publishConfig));
        mDut.onSessionConfigSuccessResponse(transactionId.getValue(), true, 9999);
        mMockLooper.dispatchAll();
        inOrder.verify(mockSessionCallback).onSessionStarted(anyInt());

        verifyNoMoreInteractions(mMockNative, mockCallback, mockSessionCallback);
    }

    /**
     * Validates publish flow: (1) initial publish (2) fail. Expected: get a
     * failure callback.
     */
    @Test
    public void testPublishFail() throws Exception {
        final int clientId = 1005;
        final int reasonFail = WifiNanSessionCallback.REASON_NO_RESOURCES;

        ConfigRequest configRequest = new ConfigRequest.Builder().build();
        PublishConfig publishConfig = new PublishConfig.Builder().build();

        IWifiNanEventCallback mockCallback = mock(IWifiNanEventCallback.class);
        IWifiNanSessionCallback mockSessionCallback = mock(IWifiNanSessionCallback.class);
        ArgumentCaptor<Short> transactionId = ArgumentCaptor.forClass(Short.class);
        InOrder inOrder = inOrder(mockCallback, mockSessionCallback, mMockNative);

        mDut.enableUsage();
        mMockLooper.dispatchAll();
        inOrder.verify(mMockNative).getCapabilities(anyShort());

        // (0) connect
        mDut.connect(clientId, mockCallback, configRequest);
        mMockLooper.dispatchAll();
        inOrder.verify(mMockNative).enableAndConfigure(transactionId.capture(),
                eq(configRequest), eq(true));
        mDut.onConfigSuccessResponse(transactionId.getValue());
        mMockLooper.dispatchAll();
        inOrder.verify(mockCallback).onConnectSuccess();

        // (1) initial publish
        mDut.publish(clientId, publishConfig, mockSessionCallback);
        mMockLooper.dispatchAll();
        inOrder.verify(mMockNative).publish(transactionId.capture(), eq(0), eq(publishConfig));

        // (2) publish failure
        mDut.onSessionConfigFailResponse(transactionId.getValue(), true, reasonFail);
        mMockLooper.dispatchAll();
        inOrder.verify(mockSessionCallback).onSessionConfigFail(reasonFail);
        validateInternalNoSessions(clientId);

        verifyNoMoreInteractions(mockCallback, mockSessionCallback, mMockNative);
    }

    /**
     * Validates the publish flow: (1) initial publish (2) success (3)
     * termination (e.g. DONE) (4) update session attempt (5) terminateSession
     * (6) update session attempt. Expected: session ID callback + session
     * cleaned-up.
     */
    @Test
    public void testPublishSuccessTerminated() throws Exception {
        final int clientId = 2005;
        final int reasonTerminate = WifiNanSessionCallback.TERMINATE_REASON_DONE;
        final int publishId = 15;

        ConfigRequest configRequest = new ConfigRequest.Builder().build();
        PublishConfig publishConfig = new PublishConfig.Builder().build();

        IWifiNanEventCallback mockCallback = mock(IWifiNanEventCallback.class);
        IWifiNanSessionCallback mockSessionCallback = mock(IWifiNanSessionCallback.class);
        ArgumentCaptor<Short> transactionId = ArgumentCaptor.forClass(Short.class);
        ArgumentCaptor<Integer> sessionId = ArgumentCaptor.forClass(Integer.class);
        InOrder inOrder = inOrder(mockCallback, mockSessionCallback, mMockNative);

        mDut.enableUsage();
        mMockLooper.dispatchAll();
        inOrder.verify(mMockNative).getCapabilities(anyShort());

        // (0) connect
        mDut.connect(clientId, mockCallback, configRequest);
        mMockLooper.dispatchAll();
        inOrder.verify(mMockNative).enableAndConfigure(transactionId.capture(),
                eq(configRequest), eq(true));
        mDut.onConfigSuccessResponse(transactionId.getValue());
        mMockLooper.dispatchAll();
        inOrder.verify(mockCallback).onConnectSuccess();

        // (1) initial publish
        mDut.publish(clientId, publishConfig, mockSessionCallback);
        mMockLooper.dispatchAll();
        inOrder.verify(mMockNative).publish(transactionId.capture(), eq(0), eq(publishConfig));

        // (2) publish success
        mDut.onSessionConfigSuccessResponse(transactionId.getValue(), true, publishId);
        mMockLooper.dispatchAll();
        inOrder.verify(mockSessionCallback).onSessionStarted(sessionId.capture());

        // (3) publish termination (from firmware - not app!)
        mDut.onSessionTerminatedNotification(publishId, reasonTerminate, true);
        mMockLooper.dispatchAll();
        inOrder.verify(mockSessionCallback).onSessionTerminated(reasonTerminate);

        // (4) app update session (race condition: app didn't get termination
        // yet)
        mDut.updatePublish(clientId, sessionId.getValue(), publishConfig);
        mMockLooper.dispatchAll();

        // (5) app terminates session
        mDut.terminateSession(clientId, sessionId.getValue());
        mMockLooper.dispatchAll();

        // (6) app updates session (app already knows that terminated - will get
        // a local FAIL).
        mDut.updatePublish(clientId, sessionId.getValue(), publishConfig);
        mMockLooper.dispatchAll();

        validateInternalSessionInfoCleanedUp(clientId, sessionId.getValue());

        verifyNoMoreInteractions(mockSessionCallback, mMockNative);
    }

    /**
     * Validate the publish flow: (1) initial publish + (2) success + (3) update
     * + (4) update fails + (5) update + (6). Expected: session is still alive
     * after update failure so second update succeeds (no callbacks).
     */
    @Test
    public void testPublishUpdateFail() throws Exception {
        final int clientId = 2005;
        final int publishId = 15;
        final int reasonFail = WifiNanSessionCallback.REASON_INVALID_ARGS;

        ConfigRequest configRequest = new ConfigRequest.Builder().build();
        PublishConfig publishConfig = new PublishConfig.Builder().build();

        IWifiNanEventCallback mockCallback = mock(IWifiNanEventCallback.class);
        IWifiNanSessionCallback mockSessionCallback = mock(IWifiNanSessionCallback.class);
        ArgumentCaptor<Short> transactionId = ArgumentCaptor.forClass(Short.class);
        ArgumentCaptor<Integer> sessionId = ArgumentCaptor.forClass(Integer.class);
        InOrder inOrder = inOrder(mockCallback, mockSessionCallback, mMockNative);

        mDut.enableUsage();
        mMockLooper.dispatchAll();
        inOrder.verify(mMockNative).getCapabilities(anyShort());

        // (0) connect
        mDut.connect(clientId, mockCallback, configRequest);
        mMockLooper.dispatchAll();
        inOrder.verify(mMockNative).enableAndConfigure(transactionId.capture(), eq(configRequest),
                eq(true));
        mDut.onConfigSuccessResponse(transactionId.getValue());
        mMockLooper.dispatchAll();
        inOrder.verify(mockCallback).onConnectSuccess();

        // (1) initial publish
        mDut.publish(clientId, publishConfig, mockSessionCallback);
        mMockLooper.dispatchAll();
        inOrder.verify(mMockNative).publish(transactionId.capture(), eq(0), eq(publishConfig));

        // (2) publish success
        mDut.onSessionConfigSuccessResponse(transactionId.getValue(), true, publishId);
        mMockLooper.dispatchAll();
        inOrder.verify(mockSessionCallback).onSessionStarted(sessionId.capture());

        // (3) update publish
        mDut.updatePublish(clientId, sessionId.getValue(), publishConfig);
        mMockLooper.dispatchAll();
        inOrder.verify(mMockNative).publish(transactionId.capture(), eq(publishId),
                eq(publishConfig));

        // (4) update fails
        mDut.onSessionConfigFailResponse(transactionId.getValue(), true, reasonFail);
        mMockLooper.dispatchAll();
        inOrder.verify(mockSessionCallback).onSessionConfigFail(reasonFail);

        // (5) another update publish
        mDut.updatePublish(clientId, sessionId.getValue(), publishConfig);
        mMockLooper.dispatchAll();
        inOrder.verify(mMockNative).publish(transactionId.capture(), eq(publishId),
                eq(publishConfig));

        // (6) update succeeds
        mDut.onSessionConfigSuccessResponse(transactionId.getValue(), true, publishId);
        mMockLooper.dispatchAll();
        inOrder.verify(mockSessionCallback).onSessionConfigSuccess();

        verifyNoMoreInteractions(mockCallback, mockSessionCallback, mMockNative);
    }

    /**
     * Validate race condition: publish pending but session terminated (due to
     * disconnect - can't terminate such a session directly from app). Need to
     * make sure that once publish succeeds (failure isn't a problem) the
     * session is immediately terminated since no-one is listening for it.
     */
    @Test
    public void testDisconnectWhilePublishPending() throws Exception {
        final int clientId = 2005;
        final int publishId = 15;

        ConfigRequest configRequest = new ConfigRequest.Builder().build();
        PublishConfig publishConfig = new PublishConfig.Builder().build();

        IWifiNanEventCallback mockCallback = mock(IWifiNanEventCallback.class);
        IWifiNanSessionCallback mockSessionCallback = mock(IWifiNanSessionCallback.class);
        ArgumentCaptor<Short> transactionId = ArgumentCaptor.forClass(Short.class);
        InOrder inOrder = inOrder(mockCallback, mockSessionCallback, mMockNative);

        mDut.enableUsage();
        mMockLooper.dispatchAll();
        inOrder.verify(mMockNative).getCapabilities(anyShort());

        // (0) connect
        mDut.connect(clientId, mockCallback, configRequest);
        mMockLooper.dispatchAll();
        inOrder.verify(mMockNative).enableAndConfigure(transactionId.capture(), eq(configRequest),
                eq(true));
        mDut.onConfigSuccessResponse(transactionId.getValue());
        mMockLooper.dispatchAll();
        inOrder.verify(mockCallback).onConnectSuccess();

        // (1) initial publish
        mDut.publish(clientId, publishConfig, mockSessionCallback);
        mMockLooper.dispatchAll();
        inOrder.verify(mMockNative).publish(transactionId.capture(), eq(0), eq(publishConfig));

        // (2) disconnect (but doesn't get executed until get response for
        // publish command)
        mDut.disconnect(clientId);
        mMockLooper.dispatchAll();

        // (3) publish success
        mDut.onSessionConfigSuccessResponse(transactionId.getValue(), true, publishId);
        mMockLooper.dispatchAll();
        inOrder.verify(mockSessionCallback).onSessionStarted(anyInt());
        inOrder.verify(mMockNative).stopPublish(transactionId.capture(), eq(publishId));
        inOrder.verify(mMockNative).disable((short) 0);

        validateInternalClientInfoCleanedUp(clientId);

        verifyNoMoreInteractions(mockCallback, mockSessionCallback, mMockNative);
    }

    /**
     * Validates subscribe flow: (1) initial subscribe (2) fail. Expected: get a
     * failure callback.
     */
    @Test
    public void testSubscribeFail() throws Exception {
        final int clientId = 1005;
        final int reasonFail = WifiNanSessionCallback.REASON_NO_RESOURCES;

        ConfigRequest configRequest = new ConfigRequest.Builder().build();
        SubscribeConfig subscribeConfig = new SubscribeConfig.Builder().build();

        IWifiNanEventCallback mockCallback = mock(IWifiNanEventCallback.class);
        IWifiNanSessionCallback mockSessionCallback = mock(IWifiNanSessionCallback.class);
        ArgumentCaptor<Short> transactionId = ArgumentCaptor.forClass(Short.class);
        InOrder inOrder = inOrder(mockCallback, mockSessionCallback, mMockNative);

        mDut.enableUsage();
        mMockLooper.dispatchAll();
        inOrder.verify(mMockNative).getCapabilities(anyShort());

        // (0) connect
        mDut.connect(clientId, mockCallback, configRequest);
        mMockLooper.dispatchAll();
        inOrder.verify(mMockNative).enableAndConfigure(transactionId.capture(), eq(configRequest),
                eq(true));
        mDut.onConfigSuccessResponse(transactionId.getValue());
        mMockLooper.dispatchAll();
        inOrder.verify(mockCallback).onConnectSuccess();

        // (1) initial subscribe
        mDut.subscribe(clientId, subscribeConfig, mockSessionCallback);
        mMockLooper.dispatchAll();
        inOrder.verify(mMockNative).subscribe(transactionId.capture(), eq(0), eq(subscribeConfig));

        // (2) subscribe failure
        mDut.onSessionConfigFailResponse(transactionId.getValue(), false, reasonFail);
        mMockLooper.dispatchAll();
        inOrder.verify(mockSessionCallback).onSessionConfigFail(reasonFail);
        validateInternalNoSessions(clientId);

        verifyNoMoreInteractions(mockCallback, mockSessionCallback, mMockNative);
    }

    /**
     * Validates the subscribe flow: (1) initial subscribe (2) success (3)
     * termination (e.g. DONE) (4) update session attempt (5) terminateSession
     * (6) update session attempt. Expected: session ID callback + session
     * cleaned-up
     */
    @Test
    public void testSubscribeSuccessTerminated() throws Exception {
        final int clientId = 2005;
        final int reasonTerminate = WifiNanSessionCallback.TERMINATE_REASON_DONE;
        final int subscribeId = 15;

        ConfigRequest configRequest = new ConfigRequest.Builder().build();
        SubscribeConfig subscribeConfig = new SubscribeConfig.Builder().build();

        IWifiNanEventCallback mockCallback = mock(IWifiNanEventCallback.class);
        IWifiNanSessionCallback mockSessionCallback = mock(IWifiNanSessionCallback.class);
        ArgumentCaptor<Short> transactionId = ArgumentCaptor.forClass(Short.class);
        ArgumentCaptor<Integer> sessionId = ArgumentCaptor.forClass(Integer.class);
        InOrder inOrder = inOrder(mockCallback, mockSessionCallback, mMockNative);

        mDut.enableUsage();
        mMockLooper.dispatchAll();
        inOrder.verify(mMockNative).getCapabilities(anyShort());

        // (0) connect
        mDut.connect(clientId, mockCallback, configRequest);
        mMockLooper.dispatchAll();
        inOrder.verify(mMockNative).enableAndConfigure(transactionId.capture(), eq(configRequest),
                eq(true));
        mDut.onConfigSuccessResponse(transactionId.getValue());
        mMockLooper.dispatchAll();
        inOrder.verify(mockCallback).onConnectSuccess();

        // (1) initial subscribe
        mDut.subscribe(clientId, subscribeConfig, mockSessionCallback);
        mMockLooper.dispatchAll();
        inOrder.verify(mMockNative).subscribe(transactionId.capture(), eq(0), eq(subscribeConfig));

        // (2) subscribe success
        mDut.onSessionConfigSuccessResponse(transactionId.getValue(), false, subscribeId);
        mMockLooper.dispatchAll();
        inOrder.verify(mockSessionCallback).onSessionStarted(sessionId.capture());

        // (3) subscribe termination (from firmware - not app!)
        mDut.onSessionTerminatedNotification(subscribeId, reasonTerminate, false);
        mMockLooper.dispatchAll();
        inOrder.verify(mockSessionCallback).onSessionTerminated(reasonTerminate);

        // (4) app update session (race condition: app didn't get termination
        // yet)
        mDut.updateSubscribe(clientId, sessionId.getValue(), subscribeConfig);
        mMockLooper.dispatchAll();

        // (5) app terminates session
        mDut.terminateSession(clientId, sessionId.getValue());
        mMockLooper.dispatchAll();

        // (6) app updates session
        mDut.updateSubscribe(clientId, sessionId.getValue(), subscribeConfig);
        mMockLooper.dispatchAll();

        validateInternalSessionInfoCleanedUp(clientId, sessionId.getValue());

        verifyNoMoreInteractions(mockSessionCallback, mMockNative);
    }

    /**
     * Validate the subscribe flow: (1) initial subscribe + (2) success + (3)
     * update + (4) update fails + (5) update + (6). Expected: session is still
     * alive after update failure so second update succeeds (no callbacks).
     */
    @Test
    public void testSubscribeUpdateFail() throws Exception {
        final int clientId = 2005;
        final int subscribeId = 15;
        final int reasonFail = WifiNanSessionCallback.REASON_INVALID_ARGS;

        ConfigRequest configRequest = new ConfigRequest.Builder().build();
        SubscribeConfig subscribeConfig = new SubscribeConfig.Builder().build();

        IWifiNanEventCallback mockCallback = mock(IWifiNanEventCallback.class);
        IWifiNanSessionCallback mockSessionCallback = mock(IWifiNanSessionCallback.class);
        ArgumentCaptor<Short> transactionId = ArgumentCaptor.forClass(Short.class);
        ArgumentCaptor<Integer> sessionId = ArgumentCaptor.forClass(Integer.class);
        InOrder inOrder = inOrder(mockCallback, mockSessionCallback, mMockNative);

        mDut.enableUsage();
        mMockLooper.dispatchAll();
        inOrder.verify(mMockNative).getCapabilities(anyShort());

        // (0) connect
        mDut.connect(clientId, mockCallback, configRequest);
        mMockLooper.dispatchAll();
        inOrder.verify(mMockNative).enableAndConfigure(transactionId.capture(), eq(configRequest),
                eq(true));
        mDut.onConfigSuccessResponse(transactionId.getValue());
        mMockLooper.dispatchAll();
        inOrder.verify(mockCallback).onConnectSuccess();

        // (1) initial subscribe
        mDut.subscribe(clientId, subscribeConfig, mockSessionCallback);
        mMockLooper.dispatchAll();
        inOrder.verify(mMockNative).subscribe(transactionId.capture(), eq(0), eq(subscribeConfig));

        // (2) subscribe success
        mDut.onSessionConfigSuccessResponse(transactionId.getValue(), false, subscribeId);
        mMockLooper.dispatchAll();
        inOrder.verify(mockSessionCallback).onSessionStarted(sessionId.capture());

        // (3) update subscribe
        mDut.updateSubscribe(clientId, sessionId.getValue(), subscribeConfig);
        mMockLooper.dispatchAll();
        inOrder.verify(mMockNative).subscribe(transactionId.capture(), eq(subscribeId),
                eq(subscribeConfig));

        // (4) update fails
        mDut.onSessionConfigFailResponse(transactionId.getValue(), false, reasonFail);
        mMockLooper.dispatchAll();
        inOrder.verify(mockSessionCallback).onSessionConfigFail(reasonFail);

        // (5) another update subscribe
        mDut.updateSubscribe(clientId, sessionId.getValue(), subscribeConfig);
        mMockLooper.dispatchAll();
        inOrder.verify(mMockNative).subscribe(transactionId.capture(), eq(subscribeId),
                eq(subscribeConfig));

        // (6) update succeeds
        mDut.onSessionConfigSuccessResponse(transactionId.getValue(), false, subscribeId);
        mMockLooper.dispatchAll();
        inOrder.verify(mockSessionCallback).onSessionConfigSuccess();

        verifyNoMoreInteractions(mockCallback, mockSessionCallback, mMockNative);
    }

    /**
     * Validate race condition: subscribe pending but session terminated (due to
     * disconnect - can't terminate such a session directly from app). Need to
     * make sure that once subscribe succeeds (failure isn't a problem) the
     * session is immediately terminated since no-one is listening for it.
     */
    @Test
    public void testDisconnectWhileSubscribePending() throws Exception {
        final int clientId = 2005;
        final int subscribeId = 15;

        ConfigRequest configRequest = new ConfigRequest.Builder().build();
        SubscribeConfig subscribeConfig = new SubscribeConfig.Builder().build();

        IWifiNanEventCallback mockCallback = mock(IWifiNanEventCallback.class);
        IWifiNanSessionCallback mockSessionCallback = mock(IWifiNanSessionCallback.class);
        ArgumentCaptor<Short> transactionId = ArgumentCaptor.forClass(Short.class);
        InOrder inOrder = inOrder(mockCallback, mockSessionCallback, mMockNative);

        mDut.enableUsage();
        mMockLooper.dispatchAll();
        inOrder.verify(mMockNative).getCapabilities(anyShort());

        // (0) connect
        mDut.connect(clientId, mockCallback, configRequest);
        mMockLooper.dispatchAll();
        inOrder.verify(mMockNative).enableAndConfigure(transactionId.capture(), eq(configRequest),
                eq(true));
        mDut.onConfigSuccessResponse(transactionId.getValue());
        mMockLooper.dispatchAll();
        inOrder.verify(mockCallback).onConnectSuccess();

        // (1) initial subscribe
        mDut.subscribe(clientId, subscribeConfig, mockSessionCallback);
        mMockLooper.dispatchAll();
        inOrder.verify(mMockNative).subscribe(transactionId.capture(), eq(0), eq(subscribeConfig));

        // (2) disconnect (but doesn't get executed until get response for
        // subscribe command)
        mDut.disconnect(clientId);
        mMockLooper.dispatchAll();

        // (3) subscribe success
        mDut.onSessionConfigSuccessResponse(transactionId.getValue(), false, subscribeId);
        mMockLooper.dispatchAll();
        inOrder.verify(mockSessionCallback).onSessionStarted(anyInt());
        inOrder.verify(mMockNative).stopSubscribe((short) 0, subscribeId);
        inOrder.verify(mMockNative).disable((short) 0);

        validateInternalClientInfoCleanedUp(clientId);

        verifyNoMoreInteractions(mockCallback, mockSessionCallback, mMockNative);
    }

    /**
     * Validate (1) subscribe (success), (2) match (i.e. discovery), (3) message reception, (4)
     * message queuing failed, (5) message transmission failed (after ok queuing), (6) message
     * transmission success.
     */
    @Test
    public void testMatchAndMessages() throws Exception {
        final int clientId = 1005;
        final String serviceName = "some-service-name";
        final String ssi = "some much longer and more arbitrary data";
        final int subscribeCount = 7;
        final int reasonFail = WifiNanSessionCallback.REASON_TX_FAIL;
        final int subscribeId = 15;
        final int requestorId = 22;
        final byte[] peerMac = HexEncoding.decode("060708090A0B".toCharArray(), false);
        final String peerSsi = "some peer ssi data";
        final String peerMatchFilter = "filter binary array represented as string";
        final String peerMsg = "some message from peer";
        final int messageId = 6948;
        final int messageId2 = 6949;

        ConfigRequest configRequest = new ConfigRequest.Builder().build();
        SubscribeConfig subscribeConfig = new SubscribeConfig.Builder().setServiceName(serviceName)
                .setServiceSpecificInfo(ssi)
                .setSubscribeType(SubscribeConfig.SUBSCRIBE_TYPE_PASSIVE)
                .setSubscribeCount(subscribeCount).build();

        IWifiNanEventCallback mockCallback = mock(IWifiNanEventCallback.class);
        IWifiNanSessionCallback mockSessionCallback = mock(IWifiNanSessionCallback.class);
        ArgumentCaptor<Short> transactionId = ArgumentCaptor.forClass(Short.class);
        ArgumentCaptor<Integer> sessionId = ArgumentCaptor.forClass(Integer.class);
        InOrder inOrder = inOrder(mockCallback, mockSessionCallback, mMockNative);

        mDut.enableUsage();
        mMockLooper.dispatchAll();
        inOrder.verify(mMockNative).getCapabilities(anyShort());

        // (0) connect
        mDut.connect(clientId, mockCallback, configRequest);
        mMockLooper.dispatchAll();
        inOrder.verify(mMockNative).enableAndConfigure(transactionId.capture(),
                eq(configRequest), eq(true));
        mDut.onConfigSuccessResponse(transactionId.getValue());
        mMockLooper.dispatchAll();
        inOrder.verify(mockCallback).onConnectSuccess();

        // (1) subscribe
        mDut.subscribe(clientId, subscribeConfig, mockSessionCallback);
        mMockLooper.dispatchAll();
        inOrder.verify(mMockNative).subscribe(transactionId.capture(), eq(0), eq(subscribeConfig));
        mDut.onSessionConfigSuccessResponse(transactionId.getValue(), false, subscribeId);
        mMockLooper.dispatchAll();
        inOrder.verify(mockSessionCallback).onSessionStarted(sessionId.capture());

        // (2) match
        mDut.onMatchNotification(subscribeId, requestorId, peerMac, peerSsi.getBytes(),
                peerSsi.length(), peerMatchFilter.getBytes(), peerMatchFilter.length());
        mMockLooper.dispatchAll();
        inOrder.verify(mockSessionCallback).onMatch(requestorId, peerSsi.getBytes(),
                peerSsi.length(), peerMatchFilter.getBytes(), peerMatchFilter.length());

        // (3) message Rx
        mDut.onMessageReceivedNotification(subscribeId, requestorId, peerMac, peerMsg.getBytes(),
                peerMsg.length());
        mMockLooper.dispatchAll();
        inOrder.verify(mockSessionCallback).onMessageReceived(requestorId, peerMsg.getBytes(),
                peerMsg.length());

        // (4) message Tx queuing fail
        mDut.sendMessage(clientId, sessionId.getValue(), requestorId, ssi.getBytes(), ssi.length(),
                messageId, 0);
        mMockLooper.dispatchAll();
        inOrder.verify(mMockNative).sendMessage(transactionId.capture(), eq(subscribeId),
                eq(requestorId), eq(peerMac), eq(ssi.getBytes()), eq(ssi.length()));
        mDut.onMessageSendQueuedFailResponse(transactionId.getValue(), reasonFail);
        mMockLooper.dispatchAll();
        inOrder.verify(mockSessionCallback).onMessageSendFail(messageId, reasonFail);

        // (5) message Tx successful queuing
        mDut.sendMessage(clientId, sessionId.getValue(), requestorId, ssi.getBytes(), ssi.length(),
                messageId, 0);
        mMockLooper.dispatchAll();
        inOrder.verify(mMockNative).sendMessage(transactionId.capture(), eq(subscribeId),
                eq(requestorId), eq(peerMac), eq(ssi.getBytes()), eq(ssi.length()));
        short tid1 = transactionId.getValue();
        mDut.onMessageSendQueuedSuccessResponse(tid1);
        mMockLooper.dispatchAll();

        // (6) message Tx successful queuing
        mDut.sendMessage(clientId, sessionId.getValue(), requestorId, ssi.getBytes(), ssi.length(),
                messageId2, 0);
        mMockLooper.dispatchAll();
        inOrder.verify(mMockNative).sendMessage(transactionId.capture(), eq(subscribeId),
                eq(requestorId), eq(peerMac), eq(ssi.getBytes()), eq(ssi.length()));
        short tid2 = transactionId.getValue();
        mDut.onMessageSendQueuedSuccessResponse(tid2);
        mMockLooper.dispatchAll();

        // (5) and (6) final Tx results (on-air results)
        mDut.onMessageSendFailNotification(tid1, reasonFail);
        mDut.onMessageSendSuccessNotification(tid2);
        mMockLooper.dispatchAll();
        inOrder.verify(mockSessionCallback).onMessageSendFail(messageId, reasonFail);
        inOrder.verify(mockSessionCallback).onMessageSendSuccess(messageId2);

        verifyNoMoreInteractions(mockCallback, mockSessionCallback, mMockNative);
    }

    /**
     * Summary: in a single publish session interact with multiple peers
     * (different MAC addresses).
     */
    @Test
    public void testMultipleMessageSources() throws Exception {
        final int clientId = 300;
        final int clusterLow = 7;
        final int clusterHigh = 7;
        final int masterPref = 0;
        final String serviceName = "some-service-name";
        final int publishId = 88;
        final int peerId1 = 568;
        final int peerId2 = 873;
        final byte[] peerMac1 = HexEncoding.decode("000102030405".toCharArray(), false);
        final byte[] peerMac2 = HexEncoding.decode("060708090A0B".toCharArray(), false);
        final String msgFromPeer1 = "hey from 000102...";
        final String msgFromPeer2 = "hey from 0607...";
        final String msgToPeer1 = "hey there 000102...";
        final String msgToPeer2 = "hey there 0506...";
        final int msgToPeerId1 = 546;
        final int msgToPeerId2 = 9654;
        final int reason = WifiNanSessionCallback.REASON_OTHER;

        ConfigRequest configRequest = new ConfigRequest.Builder().setClusterLow(clusterLow)
                .setClusterHigh(clusterHigh).setMasterPreference(masterPref).build();

        PublishConfig publishConfig = new PublishConfig.Builder().setServiceName(serviceName)
                .setPublishType(PublishConfig.PUBLISH_TYPE_UNSOLICITED).build();

        ArgumentCaptor<Short> transactionId = ArgumentCaptor.forClass(Short.class);
        ArgumentCaptor<Integer> sessionId = ArgumentCaptor.forClass(Integer.class);
        IWifiNanEventCallback mockCallback = mock(IWifiNanEventCallback.class);
        IWifiNanSessionCallback mockSessionCallback = mock(IWifiNanSessionCallback.class);
        InOrder inOrder = inOrder(mMockNative, mockCallback, mockSessionCallback);

        mDut.enableUsage();
        mMockLooper.dispatchAll();
        inOrder.verify(mMockNative).getCapabilities(anyShort());

        // (1) connect
        mDut.connect(clientId, mockCallback, configRequest);
        mMockLooper.dispatchAll();
        inOrder.verify(mMockNative).enableAndConfigure(transactionId.capture(), eq(configRequest),
                eq(true));
        mDut.onConfigSuccessResponse(transactionId.getValue());
        mMockLooper.dispatchAll();
        inOrder.verify(mockCallback).onConnectSuccess();

        // (2) publish
        mDut.publish(clientId, publishConfig, mockSessionCallback);
        mMockLooper.dispatchAll();
        inOrder.verify(mMockNative).publish(transactionId.capture(), eq(0), eq(publishConfig));
        mDut.onSessionConfigSuccessResponse(transactionId.getValue(), true, publishId);
        mMockLooper.dispatchAll();
        inOrder.verify(mockSessionCallback).onSessionStarted(sessionId.capture());

        // (3) message received from peers 1 & 2
        mDut.onMessageReceivedNotification(publishId, peerId1, peerMac1, msgFromPeer1.getBytes(),
                msgFromPeer1.length());
        mDut.onMessageReceivedNotification(publishId, peerId2, peerMac2, msgFromPeer2.getBytes(),
                msgFromPeer2.length());
        mMockLooper.dispatchAll();
        inOrder.verify(mockSessionCallback).onMessageReceived(peerId1, msgFromPeer1.getBytes(),
                msgFromPeer1.length());
        inOrder.verify(mockSessionCallback).onMessageReceived(peerId2, msgFromPeer2.getBytes(),
                msgFromPeer2.length());

        // (4) sending messages back to same peers: one Tx fails, other succeeds
        mDut.sendMessage(clientId, sessionId.getValue(), peerId2, msgToPeer2.getBytes(),
                msgToPeer2.length(), msgToPeerId2, 0);
        mMockLooper.dispatchAll();
        inOrder.verify(mMockNative).sendMessage(transactionId.capture(), eq(publishId), eq(peerId2),
                eq(peerMac2), eq(msgToPeer2.getBytes()), eq(msgToPeer2.length()));
        short transactionIdVal = transactionId.getValue();
        mDut.onMessageSendQueuedSuccessResponse(transactionIdVal);
        mDut.onMessageSendSuccessNotification(transactionIdVal);

        mDut.sendMessage(clientId, sessionId.getValue(), peerId1, msgToPeer1.getBytes(),
                msgToPeer1.length(), msgToPeerId1, 0);
        mMockLooper.dispatchAll();
        inOrder.verify(mockSessionCallback).onMessageSendSuccess(msgToPeerId2);
        inOrder.verify(mMockNative).sendMessage(transactionId.capture(), eq(publishId), eq(peerId1),
                eq(peerMac1), eq(msgToPeer1.getBytes()), eq(msgToPeer1.length()));
        transactionIdVal = transactionId.getValue();
        mDut.onMessageSendQueuedSuccessResponse(transactionIdVal);
        mDut.onMessageSendFailNotification(transactionIdVal, reason);
        mMockLooper.dispatchAll();
        inOrder.verify(mockSessionCallback).onMessageSendFail(msgToPeerId1, reason);

        verifyNoMoreInteractions(mMockNative, mockCallback, mockSessionCallback);
    }

    /**
     * Summary: interact with a peer which changed its identity (MAC address)
     * but which keeps its requestor instance ID. Should be transparent.
     */
    @Test
    public void testMessageWhilePeerChangesIdentity() throws Exception {
        final int clientId = 300;
        final int clusterLow = 7;
        final int clusterHigh = 7;
        final int masterPref = 0;
        final String serviceName = "some-service-name";
        final int publishId = 88;
        final int peerId = 568;
        final byte[] peerMacOrig = HexEncoding.decode("000102030405".toCharArray(), false);
        final byte[] peerMacLater = HexEncoding.decode("060708090A0B".toCharArray(), false);
        final String msgFromPeer1 = "hey from 000102...";
        final String msgFromPeer2 = "hey from 0607...";
        final String msgToPeer1 = "hey there 000102...";
        final String msgToPeer2 = "hey there 0506...";
        final int msgToPeerId1 = 546;
        final int msgToPeerId2 = 9654;
        ConfigRequest configRequest = new ConfigRequest.Builder().setClusterLow(clusterLow)
                .setClusterHigh(clusterHigh).setMasterPreference(masterPref).build();

        PublishConfig publishConfig = new PublishConfig.Builder().setServiceName(serviceName)
                .setPublishType(PublishConfig.PUBLISH_TYPE_UNSOLICITED).build();

        ArgumentCaptor<Short> transactionId = ArgumentCaptor.forClass(Short.class);
        ArgumentCaptor<Integer> sessionId = ArgumentCaptor.forClass(Integer.class);
        IWifiNanEventCallback mockCallback = mock(IWifiNanEventCallback.class);
        IWifiNanSessionCallback mockSessionCallback = mock(IWifiNanSessionCallback.class);
        InOrder inOrder = inOrder(mMockNative, mockCallback, mockSessionCallback);

        mDut.enableUsage();
        mMockLooper.dispatchAll();
        inOrder.verify(mMockNative).getCapabilities(anyShort());

        // (1) connect
        mDut.connect(clientId, mockCallback, configRequest);
        mMockLooper.dispatchAll();
        inOrder.verify(mMockNative).enableAndConfigure(transactionId.capture(), eq(configRequest),
                eq(true));
        mDut.onConfigSuccessResponse(transactionId.getValue());
        mMockLooper.dispatchAll();
        inOrder.verify(mockCallback).onConnectSuccess();

        // (2) publish
        mDut.publish(clientId, publishConfig, mockSessionCallback);
        mMockLooper.dispatchAll();
        inOrder.verify(mMockNative).publish(transactionId.capture(), eq(0), eq(publishConfig));
        mDut.onSessionConfigSuccessResponse(transactionId.getValue(), true, publishId);
        mMockLooper.dispatchAll();
        inOrder.verify(mockSessionCallback).onSessionStarted(sessionId.capture());

        // (3) message received & responded to
        mDut.onMessageReceivedNotification(publishId, peerId, peerMacOrig, msgFromPeer1.getBytes(),
                msgFromPeer1.length());
        mDut.sendMessage(clientId, sessionId.getValue(), peerId, msgToPeer1.getBytes(),
                msgToPeer1.length(), msgToPeerId1, 0);
        mMockLooper.dispatchAll();
        inOrder.verify(mockSessionCallback).onMessageReceived(peerId, msgFromPeer1.getBytes(),
                msgFromPeer1.length());
        inOrder.verify(mMockNative).sendMessage(transactionId.capture(), eq(publishId), eq(peerId),
                eq(peerMacOrig), eq(msgToPeer1.getBytes()), eq(msgToPeer1.length()));
        mDut.onMessageSendQueuedSuccessResponse(transactionId.getValue());
        mDut.onMessageSendSuccessNotification(transactionId.getValue());
        mMockLooper.dispatchAll();
        inOrder.verify(mockSessionCallback).onMessageSendSuccess(msgToPeerId1);

        // (4) message received with same peer ID but different MAC
        mDut.onMessageReceivedNotification(publishId, peerId, peerMacLater, msgFromPeer2.getBytes(),
                msgFromPeer2.length());
        mDut.sendMessage(clientId, sessionId.getValue(), peerId, msgToPeer2.getBytes(),
                msgToPeer2.length(), msgToPeerId2, 0);
        mMockLooper.dispatchAll();
        inOrder.verify(mockSessionCallback).onMessageReceived(peerId, msgFromPeer2.getBytes(),
                msgFromPeer2.length());
        inOrder.verify(mMockNative).sendMessage(transactionId.capture(), eq(publishId), eq(peerId),
                eq(peerMacLater), eq(msgToPeer2.getBytes()), eq(msgToPeer2.length()));
        mDut.onMessageSendQueuedSuccessResponse(transactionId.getValue());
        mDut.onMessageSendSuccessNotification(transactionId.getValue());
        mMockLooper.dispatchAll();
        inOrder.verify(mockSessionCallback).onMessageSendSuccess(msgToPeerId2);

        verifyNoMoreInteractions(mMockNative, mockCallback, mockSessionCallback);
    }

    /**
     * Validate that get failure (with correct code) when trying to send a
     * message to an invalid peer ID.
     */
    @Test
    public void testSendMessageToInvalidPeerId() throws Exception {
        final int clientId = 1005;
        final String ssi = "some much longer and more arbitrary data";
        final int subscribeId = 15;
        final int requestorId = 22;
        final byte[] peerMac = HexEncoding.decode("060708090A0B".toCharArray(), false);
        final String peerSsi = "some peer ssi data";
        final String peerMatchFilter = "filter binary array represented as string";
        final int messageId = 6948;

        ConfigRequest configRequest = new ConfigRequest.Builder().build();
        SubscribeConfig subscribeConfig = new SubscribeConfig.Builder().build();

        IWifiNanEventCallback mockCallback = mock(IWifiNanEventCallback.class);
        IWifiNanSessionCallback mockSessionCallback = mock(IWifiNanSessionCallback.class);
        ArgumentCaptor<Short> transactionId = ArgumentCaptor.forClass(Short.class);
        ArgumentCaptor<Integer> sessionId = ArgumentCaptor.forClass(Integer.class);
        InOrder inOrder = inOrder(mockCallback, mockSessionCallback, mMockNative);

        mDut.enableUsage();
        mMockLooper.dispatchAll();
        inOrder.verify(mMockNative).getCapabilities(anyShort());

        // (1) connect
        mDut.connect(clientId, mockCallback, configRequest);
        mMockLooper.dispatchAll();
        inOrder.verify(mMockNative).enableAndConfigure(transactionId.capture(), eq(configRequest),
                eq(true));
        mDut.onConfigSuccessResponse(transactionId.getValue());
        mMockLooper.dispatchAll();
        inOrder.verify(mockCallback).onConnectSuccess();

        // (2) subscribe & match
        mDut.subscribe(clientId, subscribeConfig, mockSessionCallback);
        mMockLooper.dispatchAll();
        inOrder.verify(mMockNative).subscribe(transactionId.capture(), eq(0), eq(subscribeConfig));
        mDut.onSessionConfigSuccessResponse(transactionId.getValue(), false, subscribeId);
        mDut.onMatchNotification(subscribeId, requestorId, peerMac, peerSsi.getBytes(),
                peerSsi.length(), peerMatchFilter.getBytes(), peerMatchFilter.length());
        mMockLooper.dispatchAll();
        inOrder.verify(mockSessionCallback).onSessionStarted(sessionId.capture());
        inOrder.verify(mockSessionCallback).onMatch(requestorId, peerSsi.getBytes(),
                peerSsi.length(), peerMatchFilter.getBytes(), peerMatchFilter.length());

        // (3) send message to invalid peer ID
        mDut.sendMessage(clientId, sessionId.getValue(), requestorId + 5, ssi.getBytes(),
                ssi.length(), messageId, 0);
        mMockLooper.dispatchAll();
        inOrder.verify(mockSessionCallback).onMessageSendFail(messageId,
                WifiNanSessionCallback.REASON_NO_MATCH_SESSION);

        verifyNoMoreInteractions(mockCallback, mockSessionCallback, mMockNative);
    }

    /**
     * Validate that on send message timeout correct callback is dispatched and that a later
     * firmware notification is ignored.
     */
    @Test
    public void testSendMessageTimeout() throws Exception {
        final int clientId = 1005;
        final String ssi = "some much longer and more arbitrary data";
        final int subscribeId = 15;
        final int requestorId = 22;
        final byte[] peerMac = HexEncoding.decode("060708090A0B".toCharArray(), false);
        final String peerSsi = "some peer ssi data";
        final String peerMatchFilter = "filter binary array represented as string";
        final int messageId = 6948;

        ConfigRequest configRequest = new ConfigRequest.Builder().build();
        SubscribeConfig subscribeConfig = new SubscribeConfig.Builder().build();

        IWifiNanEventCallback mockCallback = mock(IWifiNanEventCallback.class);
        IWifiNanSessionCallback mockSessionCallback = mock(IWifiNanSessionCallback.class);
        ArgumentCaptor<Short> transactionId = ArgumentCaptor.forClass(Short.class);
        ArgumentCaptor<Integer> sessionId = ArgumentCaptor.forClass(Integer.class);
        InOrder inOrder = inOrder(mockCallback, mockSessionCallback, mMockNative);

        mDut.enableUsage();
        mMockLooper.dispatchAll();
        inOrder.verify(mMockNative).getCapabilities(anyShort());

        // (1) connect
        mDut.connect(clientId, mockCallback, configRequest);
        mMockLooper.dispatchAll();
        inOrder.verify(mMockNative).enableAndConfigure(transactionId.capture(), eq(configRequest),
                eq(true));
        mDut.onConfigSuccessResponse(transactionId.getValue());
        mMockLooper.dispatchAll();
        inOrder.verify(mockCallback).onConnectSuccess();

        // (2) subscribe & match
        mDut.subscribe(clientId, subscribeConfig, mockSessionCallback);
        mMockLooper.dispatchAll();
        inOrder.verify(mMockNative).subscribe(transactionId.capture(), eq(0), eq(subscribeConfig));
        mDut.onSessionConfigSuccessResponse(transactionId.getValue(), false, subscribeId);
        mDut.onMatchNotification(subscribeId, requestorId, peerMac, peerSsi.getBytes(),
                peerSsi.length(), peerMatchFilter.getBytes(), peerMatchFilter.length());
        mMockLooper.dispatchAll();
        inOrder.verify(mockSessionCallback).onSessionStarted(sessionId.capture());
        inOrder.verify(mockSessionCallback).onMatch(requestorId, peerSsi.getBytes(),
                peerSsi.length(), peerMatchFilter.getBytes(), peerMatchFilter.length());

        // (3) send message and enqueue successfully
        mDut.sendMessage(clientId, sessionId.getValue(), requestorId, ssi.getBytes(),
                ssi.length(), messageId, 0);
        mMockLooper.dispatchAll();
        inOrder.verify(mMockNative).sendMessage(transactionId.capture(), eq(subscribeId),
                eq(requestorId), eq(peerMac), eq(ssi.getBytes()), eq(ssi.length()));
        mDut.onMessageSendQueuedSuccessResponse(transactionId.getValue());
        mMockLooper.dispatchAll();

        // (4) message send timeout
        assertTrue(mAlarmManager.dispatch(WifiNanStateManager.HAL_SEND_MESSAGE_TIMEOUT_TAG));
        mMockLooper.dispatchAll();
        inOrder.verify(mockSessionCallback).onMessageSendFail(messageId,
                WifiNanSessionCallback.REASON_TX_FAIL);

        // (5) firmware response (unlikely - but good to check)
        mDut.onMessageSendSuccessNotification(transactionId.getValue());
        mMockLooper.dispatchAll();

        verifyNoMoreInteractions(mockCallback, mockSessionCallback, mMockNative);
    }

    /**
     * Validate that when sending a message with a retry count the message is retried the specified
     * number of times. Scenario ending with success.
     */
    @Test
    public void testSendMessageRetransmitSuccess() throws Exception {
        final int clientId = 1005;
        final String ssi = "some much longer and more arbitrary data";
        final int subscribeId = 15;
        final int requestorId = 22;
        final byte[] peerMac = HexEncoding.decode("060708090A0B".toCharArray(), false);
        final String peerSsi = "some peer ssi data";
        final String peerMatchFilter = "filter binary array represented as string";
        final int messageId = 6948;
        final int retryCount = 3;

        ConfigRequest configRequest = new ConfigRequest.Builder().build();
        SubscribeConfig subscribeConfig = new SubscribeConfig.Builder().build();

        IWifiNanEventCallback mockCallback = mock(IWifiNanEventCallback.class);
        IWifiNanSessionCallback mockSessionCallback = mock(IWifiNanSessionCallback.class);
        ArgumentCaptor<Short> transactionId = ArgumentCaptor.forClass(Short.class);
        ArgumentCaptor<Integer> sessionId = ArgumentCaptor.forClass(Integer.class);
        InOrder inOrder = inOrder(mockCallback, mockSessionCallback, mMockNative);

        mDut.enableUsage();
        mMockLooper.dispatchAll();
        inOrder.verify(mMockNative).getCapabilities(anyShort());

        // (1) connect
        mDut.connect(clientId, mockCallback, configRequest);
        mMockLooper.dispatchAll();
        inOrder.verify(mMockNative).enableAndConfigure(transactionId.capture(), eq(configRequest),
                eq(true));
        mDut.onConfigSuccessResponse(transactionId.getValue());
        mMockLooper.dispatchAll();
        inOrder.verify(mockCallback).onConnectSuccess();

        // (2) subscribe & match
        mDut.subscribe(clientId, subscribeConfig, mockSessionCallback);
        mMockLooper.dispatchAll();
        inOrder.verify(mMockNative).subscribe(transactionId.capture(), eq(0), eq(subscribeConfig));
        mDut.onSessionConfigSuccessResponse(transactionId.getValue(), false, subscribeId);
        mDut.onMatchNotification(subscribeId, requestorId, peerMac, peerSsi.getBytes(),
                peerSsi.length(), peerMatchFilter.getBytes(), peerMatchFilter.length());
        mMockLooper.dispatchAll();
        inOrder.verify(mockSessionCallback).onSessionStarted(sessionId.capture());
        inOrder.verify(mockSessionCallback).onMatch(requestorId, peerSsi.getBytes(),
                peerSsi.length(), peerMatchFilter.getBytes(), peerMatchFilter.length());

        // (3) send message and enqueue successfully
        mDut.sendMessage(clientId, sessionId.getValue(), requestorId, ssi.getBytes(),
                ssi.length(), messageId, retryCount);
        mMockLooper.dispatchAll();
        inOrder.verify(mMockNative).sendMessage(transactionId.capture(), eq(subscribeId),
                eq(requestorId), eq(peerMac), eq(ssi.getBytes()), eq(ssi.length()));
        mDut.onMessageSendQueuedSuccessResponse(transactionId.getValue());
        mMockLooper.dispatchAll();

        // (4) loop and fail until reach retryCount
        for (int i = 0; i < retryCount; ++i) {
            mDut.onMessageSendFailNotification(transactionId.getValue(),
                    WifiNanSessionCallback.REASON_TX_FAIL);
            mMockLooper.dispatchAll();
            inOrder.verify(mMockNative).sendMessage(transactionId.capture(), eq(subscribeId),
                    eq(requestorId), eq(peerMac), eq(ssi.getBytes()), eq(ssi.length()));
            mDut.onMessageSendQueuedSuccessResponse(transactionId.getValue());
            mMockLooper.dispatchAll();
        }

        // (5) succeed on last retry
        mDut.onMessageSendSuccessNotification(transactionId.getValue());
        mMockLooper.dispatchAll();

        inOrder.verify(mockSessionCallback).onMessageSendSuccess(messageId);

        verifyNoMoreInteractions(mockCallback, mockSessionCallback, mMockNative);
    }

    /**
     * Validate that when sending a message with a retry count the message is retried the specified
     * number of times. Scenario ending with failure.
     */
    @Test
    public void testSendMessageRetransmitFail() throws Exception {
        final int clientId = 1005;
        final String ssi = "some much longer and more arbitrary data";
        final int subscribeId = 15;
        final int requestorId = 22;
        final byte[] peerMac = HexEncoding.decode("060708090A0B".toCharArray(), false);
        final String peerSsi = "some peer ssi data";
        final String peerMatchFilter = "filter binary array represented as string";
        final int messageId = 6948;
        final int retryCount = 3;

        ConfigRequest configRequest = new ConfigRequest.Builder().build();
        SubscribeConfig subscribeConfig = new SubscribeConfig.Builder().build();

        IWifiNanEventCallback mockCallback = mock(IWifiNanEventCallback.class);
        IWifiNanSessionCallback mockSessionCallback = mock(IWifiNanSessionCallback.class);
        ArgumentCaptor<Short> transactionId = ArgumentCaptor.forClass(Short.class);
        ArgumentCaptor<Integer> sessionId = ArgumentCaptor.forClass(Integer.class);
        InOrder inOrder = inOrder(mockCallback, mockSessionCallback, mMockNative);

        mDut.enableUsage();
        mMockLooper.dispatchAll();
        inOrder.verify(mMockNative).getCapabilities(anyShort());

        // (1) connect
        mDut.connect(clientId, mockCallback, configRequest);
        mMockLooper.dispatchAll();
        inOrder.verify(mMockNative).enableAndConfigure(transactionId.capture(), eq(configRequest),
                eq(true));
        mDut.onConfigSuccessResponse(transactionId.getValue());
        mMockLooper.dispatchAll();
        inOrder.verify(mockCallback).onConnectSuccess();

        // (2) subscribe & match
        mDut.subscribe(clientId, subscribeConfig, mockSessionCallback);
        mMockLooper.dispatchAll();
        inOrder.verify(mMockNative).subscribe(transactionId.capture(), eq(0), eq(subscribeConfig));
        mDut.onSessionConfigSuccessResponse(transactionId.getValue(), false, subscribeId);
        mDut.onMatchNotification(subscribeId, requestorId, peerMac, peerSsi.getBytes(),
                peerSsi.length(), peerMatchFilter.getBytes(), peerMatchFilter.length());
        mMockLooper.dispatchAll();
        inOrder.verify(mockSessionCallback).onSessionStarted(sessionId.capture());
        inOrder.verify(mockSessionCallback).onMatch(requestorId, peerSsi.getBytes(),
                peerSsi.length(), peerMatchFilter.getBytes(), peerMatchFilter.length());

        // (3) send message and enqueue successfully
        mDut.sendMessage(clientId, sessionId.getValue(), requestorId, ssi.getBytes(),
                ssi.length(), messageId, retryCount);
        mMockLooper.dispatchAll();
        inOrder.verify(mMockNative).sendMessage(transactionId.capture(), eq(subscribeId),
                eq(requestorId), eq(peerMac), eq(ssi.getBytes()), eq(ssi.length()));
        mDut.onMessageSendQueuedSuccessResponse(transactionId.getValue());
        mMockLooper.dispatchAll();

        // (4) loop and fail until reach retryCount+1
        for (int i = 0; i < retryCount + 1; ++i) {
            mDut.onMessageSendFailNotification(transactionId.getValue(),
                    WifiNanSessionCallback.REASON_TX_FAIL);
            mMockLooper.dispatchAll();

            if (i != retryCount) {
                inOrder.verify(mMockNative).sendMessage(transactionId.capture(), eq(subscribeId),
                        eq(requestorId), eq(peerMac), eq(ssi.getBytes()), eq(ssi.length()));
                mDut.onMessageSendQueuedSuccessResponse(transactionId.getValue());
                mMockLooper.dispatchAll();
            }
        }

        inOrder.verify(mockSessionCallback).onMessageSendFail(messageId,
                WifiNanSessionCallback.REASON_TX_FAIL);

        verifyNoMoreInteractions(mockCallback, mockSessionCallback, mMockNative);
    }

    /**
     * Validate that start ranging function fills-in correct MAC addresses for peer IDs and
     * passed along to RTT module.
     */
    @Test
    public void testStartRanging() throws Exception {
        final int clientId = 1005;
        final int subscribeId = 15;
        final int requestorId = 22;
        final byte[] peerMac = HexEncoding.decode("060708090A0B".toCharArray(), false);
        final String peerSsi = "some peer ssi data";
        final String peerMatchFilter = "filter binary array represented as string";
        final int rangingId = 18423;
        final RttManager.RttParams[] params = new RttManager.RttParams[2];
        params[0] = new RttManager.RttParams();
        params[0].bssid = Integer.toString(requestorId);
        params[1] = new RttManager.RttParams();
        params[1].bssid = Integer.toString(requestorId + 5);

        ConfigRequest configRequest = new ConfigRequest.Builder().build();
        SubscribeConfig subscribeConfig = new SubscribeConfig.Builder().build();

        IWifiNanEventCallback mockCallback = mock(IWifiNanEventCallback.class);
        IWifiNanSessionCallback mockSessionCallback = mock(IWifiNanSessionCallback.class);

        ArgumentCaptor<Short> transactionId = ArgumentCaptor.forClass(Short.class);
        ArgumentCaptor<Integer> sessionId = ArgumentCaptor.forClass(Integer.class);
        ArgumentCaptor<WifiNanClientState> clientCaptor =
                ArgumentCaptor.forClass(WifiNanClientState.class);
        ArgumentCaptor<RttManager.RttParams[]> rttParamsCaptor =
                ArgumentCaptor.forClass(RttManager.RttParams[].class);

        InOrder inOrder = inOrder(mockCallback, mockSessionCallback, mMockNative,
                mMockNanRttStateManager);

        mDut.enableUsage();
        mMockLooper.dispatchAll();
        inOrder.verify(mMockNative).getCapabilities(anyShort());

        // (1) connect
        mDut.connect(clientId, mockCallback, configRequest);
        mMockLooper.dispatchAll();
        inOrder.verify(mMockNative).enableAndConfigure(transactionId.capture(), eq(configRequest),
                eq(true));
        mDut.onConfigSuccessResponse(transactionId.getValue());
        mMockLooper.dispatchAll();
        inOrder.verify(mockCallback).onConnectSuccess();

        // (2) subscribe & match
        mDut.subscribe(clientId, subscribeConfig, mockSessionCallback);
        mMockLooper.dispatchAll();
        inOrder.verify(mMockNative).subscribe(transactionId.capture(), eq(0), eq(subscribeConfig));
        mDut.onSessionConfigSuccessResponse(transactionId.getValue(), false, subscribeId);
        mDut.onMatchNotification(subscribeId, requestorId, peerMac, peerSsi.getBytes(),
                peerSsi.length(), peerMatchFilter.getBytes(), peerMatchFilter.length());
        mMockLooper.dispatchAll();
        inOrder.verify(mockSessionCallback).onSessionStarted(sessionId.capture());
        inOrder.verify(mockSessionCallback).onMatch(requestorId, peerSsi.getBytes(),
                peerSsi.length(), peerMatchFilter.getBytes(), peerMatchFilter.length());

        // (3) start ranging: pass along a valid peer ID and an invalid one
        mDut.startRanging(clientId, sessionId.getValue(), params, rangingId);
        mMockLooper.dispatchAll();
        inOrder.verify(mMockNanRttStateManager).startRanging(eq(rangingId), clientCaptor.capture(),
                rttParamsCaptor.capture());
        collector.checkThat("RttParams[0].bssid", "06:07:08:09:0A:0B",
                equalTo(rttParamsCaptor.getValue()[0].bssid));
        collector.checkThat("RttParams[1].bssid", "", equalTo(rttParamsCaptor.getValue()[1].bssid));

        verifyNoMoreInteractions(mockCallback, mockSessionCallback, mMockNative,
                mMockNanRttStateManager);
    }

    /**
     * Test sequence of configuration: (1) config1, (2) config2 - incompatible,
     * (3) config3 - compatible with config1 (requiring upgrade), (4) disconnect
     * config3 (should get a downgrade), (5) disconnect config1 (should get a
     * disable).
     */
    @Test
    public void testConfigs() throws Exception {
        final int clientId1 = 9999;
        final int clusterLow1 = 5;
        final int clusterHigh1 = 100;
        final int masterPref1 = 111;
        final int clientId2 = 1001;
        final boolean support5g2 = true;
        final int clusterLow2 = 7;
        final int clusterHigh2 = 155;
        final int masterPref2 = 0;
        final int clientId3 = 55;

        ArgumentCaptor<Short> transactionId = ArgumentCaptor.forClass(Short.class);
        ArgumentCaptor<ConfigRequest> crCapture = ArgumentCaptor.forClass(ConfigRequest.class);

        ConfigRequest configRequest1 = new ConfigRequest.Builder().setClusterLow(clusterLow1)
                .setClusterHigh(clusterHigh1).setMasterPreference(masterPref1)
                .setEnableIdentityChangeCallback(false).build();

        ConfigRequest configRequest2 = new ConfigRequest.Builder().setSupport5gBand(support5g2)
                .setClusterLow(clusterLow2).setClusterHigh(clusterHigh2)
                .setMasterPreference(masterPref2).build();

        ConfigRequest configRequest3 = new ConfigRequest.Builder().setClusterLow(clusterLow1)
                .setClusterHigh(clusterHigh1).setMasterPreference(masterPref1)
                .setEnableIdentityChangeCallback(true).build();

        IWifiNanEventCallback mockCallback1 = mock(IWifiNanEventCallback.class);
        IWifiNanEventCallback mockCallback2 = mock(IWifiNanEventCallback.class);
        IWifiNanEventCallback mockCallback3 = mock(IWifiNanEventCallback.class);

        InOrder inOrder = inOrder(mMockNative, mockCallback1, mockCallback2, mockCallback3);

        mDut.enableUsage();
        mMockLooper.dispatchAll();
        inOrder.verify(mMockNative).getCapabilities(anyShort());

        // (1) config1 (valid)
        mDut.connect(clientId1, mockCallback1, configRequest1);
        mMockLooper.dispatchAll();
        inOrder.verify(mMockNative).enableAndConfigure(transactionId.capture(),
                crCapture.capture(), eq(true));
        collector.checkThat("merge: stage 1", crCapture.getValue(), equalTo(configRequest1));
        mDut.onConfigSuccessResponse(transactionId.getValue());
        mMockLooper.dispatchAll();
        inOrder.verify(mockCallback1).onConnectSuccess();

        // (2) config2 (incompatible with config1)
        mDut.connect(clientId2, mockCallback2, configRequest2);
        mMockLooper.dispatchAll();
        inOrder.verify(mockCallback2)
                .onConnectFail(WifiNanEventCallback.REASON_ALREADY_CONNECTED_INCOMPAT_CONFIG);
        validateInternalClientInfoCleanedUp(clientId2);

        // (3) config3 (compatible with config1 but requires upgrade - i.e. no
        // OTA changes)
        mDut.connect(clientId3, mockCallback3, configRequest3);
        mMockLooper.dispatchAll();
        inOrder.verify(mMockNative).enableAndConfigure(transactionId.capture(),
                crCapture.capture(), eq(false));
        collector.checkThat("merge: stage 3: support 5g", crCapture.getValue().mSupport5gBand,
                equalTo(false));
        collector.checkThat("merge: stage 3: master pref", crCapture.getValue().mMasterPreference,
                equalTo(masterPref1));
        collector.checkThat("merge: stage 3: cluster low", crCapture.getValue().mClusterLow,
                equalTo(clusterLow1));
        collector.checkThat("merge: stage 3: cluster high", crCapture.getValue().mClusterHigh,
                equalTo(clusterHigh1));
        collector.checkThat("merge: stage 3: enable identity change callback",
                crCapture.getValue().mEnableIdentityChangeCallback, equalTo(true));
        mDut.onConfigSuccessResponse(transactionId.getValue());
        mMockLooper.dispatchAll();
        inOrder.verify(mockCallback3).onConnectSuccess();

        // (4) disconnect config3: want a downgrade
        mDut.disconnect(clientId3);
        mMockLooper.dispatchAll();
        validateInternalClientInfoCleanedUp(clientId3);
        inOrder.verify(mMockNative).enableAndConfigure(transactionId.capture(),
                crCapture.capture(), eq(false));
        collector.checkThat("merge: stage 4", crCapture.getValue(), equalTo(configRequest1));
        mDut.onConfigSuccessResponse(transactionId.getValue());
        mMockLooper.dispatchAll();

        // (5) disconnect config1: disable
        mDut.disconnect(clientId1);
        mMockLooper.dispatchAll();
        validateInternalClientInfoCleanedUp(clientId1);
        inOrder.verify(mMockNative).disable((short) 0);

        verifyNoMoreInteractions(mMockNative, mockCallback1, mockCallback2, mockCallback3);
    }

    /**
     * Summary: disconnect a client while there are pending transactions.
     */
    @Test
    public void testDisconnectWithPendingTransactions() throws Exception {
        final int clientId = 125;
        final int clusterLow = 5;
        final int clusterHigh = 100;
        final int masterPref = 111;
        final String serviceName = "some-service-name";
        final String ssi = "some much longer and more arbitrary data";
        final int publishCount = 7;
        final int reason = WifiNanSessionCallback.TERMINATE_REASON_DONE;
        final int publishId = 22;

        ConfigRequest configRequest = new ConfigRequest.Builder().setClusterLow(clusterLow)
                .setClusterHigh(clusterHigh).setMasterPreference(masterPref).build();

        PublishConfig publishConfig = new PublishConfig.Builder().setServiceName(serviceName)
                .setServiceSpecificInfo(ssi).setPublishType(PublishConfig.PUBLISH_TYPE_UNSOLICITED)
                .setPublishCount(publishCount).build();

        ArgumentCaptor<Short> transactionId = ArgumentCaptor.forClass(Short.class);
        IWifiNanEventCallback mockCallback = mock(IWifiNanEventCallback.class);
        IWifiNanSessionCallback mockSessionCallback = mock(IWifiNanSessionCallback.class);
        InOrder inOrder = inOrder(mMockNative, mockCallback, mockSessionCallback);

        mDut.enableUsage();
        mMockLooper.dispatchAll();
        inOrder.verify(mMockNative).getCapabilities(anyShort());

        // (1) connect
        mDut.connect(clientId, mockCallback, configRequest);
        mMockLooper.dispatchAll();
        inOrder.verify(mMockNative).enableAndConfigure(transactionId.capture(), eq(configRequest),
                eq(true));
        mDut.onConfigSuccessResponse(transactionId.getValue());
        mMockLooper.dispatchAll();
        inOrder.verify(mockCallback).onConnectSuccess();

        // (2) publish (no response yet)
        mDut.publish(clientId, publishConfig, mockSessionCallback);
        mMockLooper.dispatchAll();
        inOrder.verify(mMockNative).publish(transactionId.capture(), eq(0), eq(publishConfig));

        // (3) disconnect (but doesn't get executed until get a RESPONSE to the
        // previous publish)
        mDut.disconnect(clientId);
        mMockLooper.dispatchAll();

        // (4) get successful response to the publish
        mDut.onSessionConfigSuccessResponse(transactionId.getValue(), true, publishId);
        mMockLooper.dispatchAll();
        inOrder.verify(mockSessionCallback).onSessionStarted(anyInt());
        inOrder.verify(mMockNative).stopPublish((short) 0, publishId);
        inOrder.verify(mMockNative).disable((short) 0);

        validateInternalClientInfoCleanedUp(clientId);

        // (5) trying to publish on the same client: NOP
        mDut.publish(clientId, publishConfig, mockSessionCallback);
        mMockLooper.dispatchAll();

        // (6) got some callback on original publishId - should be ignored
        mDut.onSessionTerminatedNotification(publishId, reason, true);
        mMockLooper.dispatchAll();

        verifyNoMoreInteractions(mMockNative, mockCallback, mockSessionCallback);
    }

    /**
     * Validate that an unknown transaction (i.e. a callback from HAL with an
     * unknown type) is simply ignored - but also cleans up its state.
     */
    @Test
    public void testUnknownTransactionType() throws Exception {
        final int clientId = 129;
        final int clusterLow = 15;
        final int clusterHigh = 192;
        final int masterPref = 234;
        final String serviceName = "some-service-name";
        final String ssi = "some much longer and more arbitrary data";
        final int publishCount = 15;

        ConfigRequest configRequest = new ConfigRequest.Builder().setClusterLow(clusterLow)
                .setClusterHigh(clusterHigh).setMasterPreference(masterPref).build();

        PublishConfig publishConfig = new PublishConfig.Builder().setServiceName(serviceName)
                .setServiceSpecificInfo(ssi).setPublishType(PublishConfig.PUBLISH_TYPE_UNSOLICITED)
                .setPublishCount(publishCount).build();

        ArgumentCaptor<Short> transactionId = ArgumentCaptor.forClass(Short.class);
        IWifiNanEventCallback mockCallback = mock(IWifiNanEventCallback.class);
        IWifiNanSessionCallback mockPublishSessionCallback = mock(IWifiNanSessionCallback.class);
        InOrder inOrder = inOrder(mMockNative, mockCallback, mockPublishSessionCallback);

        mDut.enableUsage();
        mMockLooper.dispatchAll();
        inOrder.verify(mMockNative).getCapabilities(anyShort());

        // (1) connect
        mDut.connect(clientId, mockCallback, configRequest);
        mMockLooper.dispatchAll();
        inOrder.verify(mMockNative).enableAndConfigure(transactionId.capture(), eq(configRequest),
                eq(true));
        mDut.onConfigSuccessResponse(transactionId.getValue());
        mMockLooper.dispatchAll();
        inOrder.verify(mockCallback).onConnectSuccess();

        // (2) publish - no response
        mDut.publish(clientId, publishConfig, mockPublishSessionCallback);
        mMockLooper.dispatchAll();
        inOrder.verify(mMockNative).publish(transactionId.capture(), eq(0), eq(publishConfig));

        verifyNoMoreInteractions(mMockNative, mockCallback, mockPublishSessionCallback);
    }

    /**
     * Validate that a NoOp transaction (i.e. a callback from HAL which doesn't
     * require any action except clearing up state) actually cleans up its state
     * (and does nothing else).
     */
    @Test
    public void testNoOpTransaction() throws Exception {
        final int clientId = 1294;

        ConfigRequest configRequest = new ConfigRequest.Builder().build();

        ArgumentCaptor<Short> transactionId = ArgumentCaptor.forClass(Short.class);
        IWifiNanEventCallback mockCallback = mock(IWifiNanEventCallback.class);
        IWifiNanSessionCallback mockSessionCallback = mock(IWifiNanSessionCallback.class);
        InOrder inOrder = inOrder(mMockNative, mockCallback, mockSessionCallback);

        mDut.enableUsage();
        mMockLooper.dispatchAll();
        inOrder.verify(mMockNative).getCapabilities(anyShort());

        // (1) connect (no response)
        mDut.connect(clientId, mockCallback, configRequest);
        mMockLooper.dispatchAll();
        inOrder.verify(mMockNative).enableAndConfigure(transactionId.capture(), eq(configRequest),
                eq(true));

        verifyNoMoreInteractions(mMockNative, mockCallback, mockSessionCallback);
    }

    /**
     * Validate that getting callbacks from HAL with unknown (expired)
     * transaction ID or invalid publish/subscribe ID session doesn't have any
     * impact.
     */
    @Test
    public void testInvalidCallbackIdParameters() throws Exception {
        final int pubSubId = 1235;
        final int clientId = 132;

        ConfigRequest configRequest = new ConfigRequest.Builder().build();

        ArgumentCaptor<Short> transactionId = ArgumentCaptor.forClass(Short.class);
        IWifiNanEventCallback mockCallback = mock(IWifiNanEventCallback.class);
        InOrder inOrder = inOrder(mMockNative, mockCallback);

        mDut.enableUsage();
        mMockLooper.dispatchAll();
        inOrder.verify(mMockNative).getCapabilities(anyShort());

        // (1) connect and succeed
        mDut.connect(clientId, mockCallback, configRequest);
        mMockLooper.dispatchAll();
        inOrder.verify(mMockNative).enableAndConfigure(transactionId.capture(), eq(configRequest),
                eq(true));
        short transactionIdConfig = transactionId.getValue();
        mDut.onConfigSuccessResponse(transactionIdConfig);
        mMockLooper.dispatchAll();
        inOrder.verify(mockCallback).onConnectSuccess();

        // (2) use the same transaction ID to send a bunch of other responses
        mDut.onConfigSuccessResponse(transactionIdConfig);
        mDut.onConfigFailedResponse(transactionIdConfig, -1);
        mDut.onSessionConfigFailResponse(transactionIdConfig, true, -1);
        mDut.onMessageSendQueuedSuccessResponse(transactionIdConfig);
        mDut.onMessageSendQueuedFailResponse(transactionIdConfig, -1);
        mDut.onSessionConfigFailResponse(transactionIdConfig, false, -1);
        mDut.onMatchNotification(-1, -1, new byte[0], new byte[0], 0, new byte[0], 0);
        mDut.onSessionTerminatedNotification(-1, -1, true);
        mDut.onSessionTerminatedNotification(-1, -1, false);
        mDut.onMessageReceivedNotification(-1, -1, new byte[0], new byte[0], 0);
        mDut.onSessionConfigSuccessResponse(transactionIdConfig, true, pubSubId);
        mDut.onSessionConfigSuccessResponse(transactionIdConfig, false, pubSubId);
        mMockLooper.dispatchAll();

        verifyNoMoreInteractions(mMockNative, mockCallback);
    }

    /**
     * Validate that trying to update-subscribe on a publish session fails.
     */
    @Test
    public void testSubscribeOnPublishSessionType() throws Exception {
        final int clientId = 188;
        final int publishId = 25;

        ConfigRequest configRequest = new ConfigRequest.Builder().build();
        PublishConfig publishConfig = new PublishConfig.Builder().build();
        SubscribeConfig subscribeConfig = new SubscribeConfig.Builder().build();

        ArgumentCaptor<Short> transactionId = ArgumentCaptor.forClass(Short.class);
        ArgumentCaptor<Integer> sessionId = ArgumentCaptor.forClass(Integer.class);
        IWifiNanEventCallback mockCallback = mock(IWifiNanEventCallback.class);
        IWifiNanSessionCallback mockSessionCallback = mock(IWifiNanSessionCallback.class);
        InOrder inOrder = inOrder(mMockNative, mockCallback, mockSessionCallback);

        mDut.enableUsage();
        mMockLooper.dispatchAll();
        inOrder.verify(mMockNative).getCapabilities(anyShort());

        // (1) connect
        mDut.connect(clientId, mockCallback, configRequest);
        mMockLooper.dispatchAll();
        inOrder.verify(mMockNative).enableAndConfigure(transactionId.capture(), eq(configRequest),
                eq(true));
        mDut.onConfigSuccessResponse(transactionId.getValue());
        mMockLooper.dispatchAll();
        inOrder.verify(mockCallback).onConnectSuccess();

        // (2) publish
        mDut.publish(clientId, publishConfig, mockSessionCallback);
        mMockLooper.dispatchAll();
        inOrder.verify(mMockNative).publish(transactionId.capture(), eq(0), eq(publishConfig));
        mDut.onSessionConfigSuccessResponse(transactionId.getValue(), true, publishId);
        mMockLooper.dispatchAll();
        inOrder.verify(mockSessionCallback).onSessionStarted(sessionId.capture());

        // (3) update-subscribe -> failure
        mDut.updateSubscribe(clientId, sessionId.getValue(), subscribeConfig);
        mMockLooper.dispatchAll();
        inOrder.verify(mockSessionCallback)
                .onSessionConfigFail(WifiNanSessionCallback.REASON_OTHER);

        verifyNoMoreInteractions(mMockNative, mockCallback, mockSessionCallback);
    }

    /**
     * Validate that trying to (re)subscribe on a publish session or (re)publish
     * on a subscribe session fails.
     */
    @Test
    public void testPublishOnSubscribeSessionType() throws Exception {
        final int clientId = 188;
        final int subscribeId = 25;

        ConfigRequest configRequest = new ConfigRequest.Builder().build();
        PublishConfig publishConfig = new PublishConfig.Builder().build();
        SubscribeConfig subscribeConfig = new SubscribeConfig.Builder().build();

        ArgumentCaptor<Short> transactionId = ArgumentCaptor.forClass(Short.class);
        ArgumentCaptor<Integer> sessionId = ArgumentCaptor.forClass(Integer.class);
        IWifiNanEventCallback mockCallback = mock(IWifiNanEventCallback.class);
        IWifiNanSessionCallback mockSessionCallback = mock(IWifiNanSessionCallback.class);
        InOrder inOrder = inOrder(mMockNative, mockCallback, mockSessionCallback);

        mDut.enableUsage();
        mMockLooper.dispatchAll();
        inOrder.verify(mMockNative).getCapabilities(anyShort());

        // (1) connect
        mDut.connect(clientId, mockCallback, configRequest);
        mMockLooper.dispatchAll();
        inOrder.verify(mMockNative).enableAndConfigure(transactionId.capture(),
                eq(configRequest), eq(true));
        mDut.onConfigSuccessResponse(transactionId.getValue());
        mMockLooper.dispatchAll();
        inOrder.verify(mockCallback).onConnectSuccess();

        // (2) subscribe
        mDut.subscribe(clientId, subscribeConfig, mockSessionCallback);
        mMockLooper.dispatchAll();
        inOrder.verify(mMockNative).subscribe(transactionId.capture(), eq(0), eq(subscribeConfig));
        mDut.onSessionConfigSuccessResponse(transactionId.getValue(), false, subscribeId);
        mMockLooper.dispatchAll();
        inOrder.verify(mockSessionCallback).onSessionStarted(sessionId.capture());

        // (3) update-publish -> error
        mDut.updatePublish(clientId, sessionId.getValue(), publishConfig);
        mMockLooper.dispatchAll();
        inOrder.verify(mockSessionCallback)
                .onSessionConfigFail(WifiNanSessionCallback.REASON_OTHER);

        verifyNoMoreInteractions(mMockNative, mockCallback, mockSessionCallback);
    }

    /**
     * Validate that the session ID increments monotonically
     */
    @Test
    public void testSessionIdIncrement() throws Exception {
        final int clientId = 188;
        int loopCount = 100;

        ConfigRequest configRequest = new ConfigRequest.Builder().build();
        PublishConfig publishConfig = new PublishConfig.Builder().build();

        ArgumentCaptor<Short> transactionId = ArgumentCaptor.forClass(Short.class);
        ArgumentCaptor<Integer> sessionId = ArgumentCaptor.forClass(Integer.class);
        IWifiNanEventCallback mockCallback = mock(IWifiNanEventCallback.class);
        IWifiNanSessionCallback mockSessionCallback = mock(IWifiNanSessionCallback.class);
        InOrder inOrder = inOrder(mMockNative, mockCallback, mockSessionCallback);

        mDut.enableUsage();
        mMockLooper.dispatchAll();
        inOrder.verify(mMockNative).getCapabilities(anyShort());

        // (1) connect
        mDut.connect(clientId, mockCallback, configRequest);
        mMockLooper.dispatchAll();
        inOrder.verify(mMockNative).enableAndConfigure(transactionId.capture(),
                eq(configRequest), eq(true));
        mDut.onConfigSuccessResponse(transactionId.getValue());
        mMockLooper.dispatchAll();
        inOrder.verify(mockCallback).onConnectSuccess();

        int prevId = 0;
        for (int i = 0; i < loopCount; ++i) {
            // (2) publish
            mDut.publish(clientId, publishConfig, mockSessionCallback);
            mMockLooper.dispatchAll();
            inOrder.verify(mMockNative).publish(transactionId.capture(), eq(0), eq(publishConfig));

            // (3) publish-success
            mDut.onSessionConfigSuccessResponse(transactionId.getValue(), true, i + 1);
            mMockLooper.dispatchAll();
            inOrder.verify(mockSessionCallback).onSessionStarted(sessionId.capture());

            if (i != 0) {
                assertTrue("Session ID incrementing", sessionId.getValue() > prevId);
            }
            prevId = sessionId.getValue();
        }
    }

    /*
     * Tests of internal state of WifiNanStateManager: very limited (not usually
     * a good idea). However, these test that the internal state is cleaned-up
     * appropriately. Alternatively would cause issues with memory leaks or
     * information leak between sessions.
     */

    /**
     * Utility routine used to validate that the internal state is cleaned-up
     * after a client is disconnected. To be used in every test which terminates
     * a client.
     *
     * @param clientId The ID of the client which should be deleted.
     */
    private void validateInternalClientInfoCleanedUp(int clientId) throws Exception {
        WifiNanClientState client = getInternalClientState(mDut, clientId);
        collector.checkThat("Client record not cleared up for clientId=" + clientId, client,
                nullValue());
    }

    /**
     * Utility routine used to validate that the internal state is cleaned-up
     * (deleted) after a session is terminated through API (not callback!). To
     * be used in every test which terminates a session.
     *
     * @param clientId The ID of the client containing the session.
     * @param sessionId The ID of the terminated session.
     */
    private void validateInternalSessionInfoCleanedUp(int clientId, int sessionId)
            throws Exception {
        WifiNanClientState client = getInternalClientState(mDut, clientId);
        collector.checkThat("Client record exists clientId=" + clientId, client, notNullValue());
        WifiNanSessionState session = getInternalSessionState(client, sessionId);
        collector.checkThat("Client record not cleaned-up for sessionId=" + sessionId, session,
                nullValue());
    }

    /**
     * Utility routine used to validate that the internal state is cleaned-up
     * (deleted) correctly. Checks that a specific client has no sessions
     * attached to it.
     *
     * @param clientId The ID of the client which we want to check.
     */
    private void validateInternalNoSessions(int clientId) throws Exception {
        WifiNanClientState client = getInternalClientState(mDut, clientId);
        collector.checkThat("Client record exists clientId=" + clientId, client, notNullValue());

        Field field = WifiNanClientState.class.getDeclaredField("mSessions");
        field.setAccessible(true);
        @SuppressWarnings("unchecked")
        SparseArray<WifiNanSessionState> sessions = (SparseArray<WifiNanSessionState>) field
                .get(client);

        collector.checkThat("No sessions exist for clientId=" + clientId, sessions.size(),
                equalTo(0));
    }

    /**
     * Validates that the broadcast sent on NAN status change is correct.
     *
     * @param expectedEnabled The expected change status - i.e. are we expected
     *            to announce that NAN is enabled (true) or disabled (false).
     */
    private void validateCorrectNanStatusChangeBroadcast(InOrder inOrder, boolean expectedEnabled) {
        ArgumentCaptor<Intent> intent = ArgumentCaptor.forClass(Intent.class);

        inOrder.verify(mMockContext).sendBroadcastAsUser(intent.capture(), eq(UserHandle.ALL));

        collector.checkThat("intent action", intent.getValue().getAction(),
                equalTo(WifiNanManager.WIFI_NAN_STATE_CHANGED_ACTION));
        collector.checkThat("intent contains wifi status key",
                intent.getValue().getExtras().containsKey(WifiNanManager.EXTRA_WIFI_STATE),
                equalTo(true));
        collector.checkThat("intnent wifi status key value",
                intent.getValue().getExtras().getInt(WifiNanManager.EXTRA_WIFI_STATE),
                equalTo(expectedEnabled ? WifiNanManager.WIFI_NAN_STATE_ENABLED
                        : WifiNanManager.WIFI_NAN_STATE_DISABLED));
    }

    /*
     * Utilities
     */

    private static WifiNanStateManager installNewNanStateManager()
            throws Exception {
        Constructor<WifiNanStateManager> ctr = WifiNanStateManager.class.getDeclaredConstructor();
        ctr.setAccessible(true);
        WifiNanStateManager nanStateManager = ctr.newInstance();

        Field field = WifiNanStateManager.class.getDeclaredField("sNanStateManagerSingleton");
        field.setAccessible(true);
        field.set(null, nanStateManager);

        return WifiNanStateManager.getInstance();
    }

    private static void installMocksInStateManager(WifiNanStateManager nanStateManager,
            WifiNanRttStateManager mockRtt, WifiNanDataPathStateManager mockDpMgr)
            throws Exception {
        Field field = WifiNanStateManager.class.getDeclaredField("mRtt");
        field.setAccessible(true);
        field.set(nanStateManager, mockRtt);

        field = WifiNanStateManager.class.getDeclaredField("mDataPathMgr");
        field.setAccessible(true);
        field.set(nanStateManager, mockDpMgr);
    }

    private static void installMockWifiNanNative(WifiNanNative obj) throws Exception {
        Field field = WifiNanNative.class.getDeclaredField("sWifiNanNativeSingleton");
        field.setAccessible(true);
        field.set(null, obj);
    }

    private static WifiNanClientState getInternalClientState(WifiNanStateManager dut, int clientId)
            throws Exception {
        Field field = WifiNanStateManager.class.getDeclaredField("mClients");
        field.setAccessible(true);
        @SuppressWarnings("unchecked")
        SparseArray<WifiNanClientState> clients = (SparseArray<WifiNanClientState>) field.get(dut);

        return clients.get(clientId);
    }

    private static WifiNanSessionState getInternalSessionState(WifiNanClientState client,
            int sessionId) throws Exception {
        Field field = WifiNanClientState.class.getDeclaredField("mSessions");
        field.setAccessible(true);
        @SuppressWarnings("unchecked")
        SparseArray<WifiNanSessionState> sessions = (SparseArray<WifiNanSessionState>) field
                .get(client);

        return sessions.get(sessionId);
    }
}
<|MERGE_RESOLUTION|>--- conflicted
+++ resolved
@@ -72,12 +72,8 @@
     @Mock private WifiNanNative mMockNative;
     @Mock private Context mMockContext;
     @Mock private WifiNanRttStateManager mMockNanRttStateManager;
-<<<<<<< HEAD
     TestAlarmManager mAlarmManager;
-=======
     @Mock private WifiNanDataPathStateManager mMockNanDataPathStatemanager;
-    MockAlarmManager mAlarmManager;
->>>>>>> d8ceeb1d
 
     @Rule
     public ErrorCollector collector = new ErrorCollector();
